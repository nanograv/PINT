# Changelog
All notable changes to this project will be documented in this file.

The format is based on [Keep a Changelog](https://keepachangelog.com/en/1.0.0/),
and this project, at least loosely, adheres to [Semantic Versioning](https://semver.org/spec/v2.0.0.html).

## Unreleased
### Changed
### Added
- Can initialize observatories with lat/lon/altitude
- Can output observatories as JSON
- Can extract single TOAs as length=1 table
### Fixed
- global clock files now emit a warning instead of an exception if expired and the download fails
- dmxparse outputs to dmxparse.out if save=True
<<<<<<< HEAD
- Excluded noise parameters from the design matrix.
=======
- Split the computation of correlated noise basis matrix and weights into two functions.
>>>>>>> d0e2009a
- Fixed bug in combining design matrices

## [0.9.1] 2022-08-12
### Changed
- No tests now change based on $TEMPO or $TEMPO2
- Ensure Fitters work with ELL1 even on Astropy 4 (bug #1316)
- index.txt is only checked at most once a day
- Moved observatories to JSON file.  Changed way observatories are loaded/overloaded
- Split Jodrell Bank observatory based on backend to get correct clock files
- Clock files can be marked as being valid past the end of the data they contain
- Polycos can be written/read from Path or Stream objects
- Polyco format registration now done once as a class method
- Polyco reading/generation from timing model done as class methods
### Added
- delta_pulse_number column is now saved to -padd flag on TOA write
- command-line utility to compare parfiles
- FD_delay_frequency function to easily access the FD model's excess delay
- scripts now have explicit setting of verbosity and `-q`/`-v` options
### Fixed
- TOA flags are properly deepcopy'd when desired (to deal with [astropy bug](https://github.com/astropy/astropy/issues/13435))

## [0.9.0] 2022-06-24
### Changed
- `model.phase()` now defaults to `abs_phase=True` when TZR* params are in the model
- TOAs no longer need to be grouped by observatory
- removed explicit download of IERS and leapsecond data (handled now by astropy)
- The default version of TT(BIPM) uses BIPM2021
- ClockFile no longer uses metaclass magic or many subclasses, and have friendly names for use in messages
- `model.setup()` now gets called automatically after removing a parameter as part of `remove_param`
- Cleaned up handling of telescopes with no clock files so they don't emit ERROR messages
### Added
- logging now needs to be setup explicitly
- Color-by-jump mode for pintk
- `pytest-xdist` now allows `pytest -n auto` to use all cores on the machine to run tests in parallel; `make test` now does this.
- Added the ability to write clock files in TEMPO or TEMPO2 format
- Added examples of how to write a par file to tutorials
- Added `TimingModel.write_parfile()`
- Added generator for iterating over like items in an array
- Added iterator to iterate over observatory groups
- Clock files are now searched for in the directory PINT_CLOCK_OVERRIDE
- Clock files are now searched for in the online global repository
- You can export the clock files you are using with `export_all_clock_corrections()`
- You can request that all your clock files be updated and loaded into the cache with `update_clock_files()` 
- The `temp_cache` fixture that runs tests with an empty, scratch Astropy cache
### Fixed
- Selecting of TOAs in `pintk` was broken if some TOAs were deleted (bug #1290)
- INCLUDE lines in tim files are now relative to the location of the tim file (bug #1269)
- jump_flags_to_params now works if some JUMPs are present, never modifies the TOAs, and is idempotent
- jump_params_to_flags is now idempotent and unconditionally sets the -jump flag to a correct state
### Changed
- Required version of python updated to 3.8

## [0.8.8] 2022-05-26
### Added
- Warning when A1DOT parameter used with DDK model
- Added the limits="warn" or limits="error" to get_TOAs to select handling of uncorrected TOAs
- Added functions in pint.observatory to request the status of PINT's available clock corrections
- Added the ability to query clock correction files or observatories for their last corrected MJD
- Added an example showing how to check the status of your clock corrections
### Fixed
- WLS fitters no longer ignore EFAC/EQUAD (bug #1226)
### Changed
- Clock correction files that are entirely missing are handled the same way as TOAs past the end of a clock correction file
- Observatory objects can now note that their clock correction files include a bogus "99999" (or similar) entry at the end
- Clock correction files are now checked for being in order (necessary for PINT's interpolation to function)
- Observatories using TEMPO-format clock files now refer to the clock file (for example time_ao.dat) rather than via time.dat
- Observatories that don't use clock corrections (for example CHIME uses GPS time directly) just use an empty list of clock correction files rather than files containing only zeros
- Updated Jodrell clock corrections to include post-1997
- DDK model will now use ICRS or ECL coordinates depending on what the input model is

## [0.8.6 == 0.8.7] 2022-05-10
### Added
- Added computation of other Kopeikin solutions (`solutions = model.alternative_solutions()`)
- Added computation of extra parameters in gridding
- Added gridding based on tuples of parameters (not just regular mesh)
- Added passing of extra parameters to gridding fitter
- Added option to photonphase to compute phases using polycos
- New `colorize()` function in `pint.utils` which can be used for string and unicode output
- Split out get_derived_params() from get_summary() in fitter.py.  Can be used other places.
- `pintk` can now automatically select the right fitter, and can otherwise specify fitter from the command-line or a dropdown
- automatic fitter selection available with standard API as well
- added tempo(2) par/tim output to `pintk` 
- added icon to `pintk`
### Fixed
- Huge number of bugs and improvements to `pintk`, and some to `pintempo`
- Multiple bug fixes in get_summary()/get_derived_params(), especially for binary calculations
- DMDATA now an integer for tempo/tempo2 parfile output
### Changed
- Changed logging to use `loguru`
- Changed to floating point format and added color for correlation matrix output
- prefix parameters no longer inherit frozen status
- Updated clock files for GBT (`time_gbt.dat`) and GPS to UTC conversion (`gps2utc.clk`) with new entries

## [0.8.5] 2022-02-24
### Added
- Added support for Chandra and Swift event data in photonphase.py
### Fixed
- Attempt to fix documentation build by removing very slow notebooks
- Improved compatibility with TEMPO/Tempo2 parfiles
- Fixed handling of Swift and Chandra FITS files (PR #1157)
- Cleaned up some deprecated usages
### Changed
- Gridding code now allows options to be supplied and other parameters to be returned (PR #1173)

## [0.8.4] 2021-10-06
### Fixed
- 0.8.3 was tagged without an updated CHANGELOG. This fixes that.
- Now ensures T2CMETHOD is IAU2000B if it is set at all; likewise DILATEFREQ and TIMEEPH (PR #970)
- Merging TOAs objects now ensures that their index columns don't overlap (PR #1029)
- change_dmepoch now works even if DMEPOCH is not set (PR #1025)
- Fixed factor of 2 error in d_phase_d_toa() (PR #1129)
- Fixed change_binary_epoch (PR #1120)
### Added
- DownhillWLSFitter, DownhillGLSFitter, WidebandDownhillFitter are new Fitters that are more careful about convergence than the existing ones (PR #975)
- Fitters have a .is_wideband boolean attribute (PR #975)
- TOAs now have a .renumber() method to simplify their index column (PR #1029)
- TOAs objects have a .alias_translation attribute to allow them to output TEMPO-compatible observatory names (PR #1017)
- TimingModel objects now remember which alias their parameters were called when read in and write those out by default; this can be overridden with the .use_aliases() method to ensure PINT-default or TEMPO-compatible names. (PR #1017)
- New function utils.info_string() to return information about the PINT run (user, version, OS, optional comments).  This is run during TOA output to tim file or model output to par file by default, but can be suppressed by setting include_info=False (PR #1069)
- New functions for calculations of post-Keplerian parameters (PR #1088)
- New tutorial for simulating data and making a mass-mass plot (PR #1096)
- Added better axis scaling to pintk (PR #1116)
### Changed
- Changed observatory coordinates for CHIME, AO, EFF, and JB (PRs #1143, #1145)
- get_groups() is renamed to get_clusters() and is no longer automatically called during TOA creation.  Can still be run manually, with the gap specified.  Addition of a clusters column to the TOA.table object is optional (PR #1070)
- Some functions from utils.py are now in derived_quantities.py (PR #1102)
- Data for tutorials etc. and clock files are now installed properly, with locations retrievable at runtime (PR #1103)
- Changed from using astropy logging to python logging (PR #1093)
- Code coverage reports are now informational and don't cause CI to fail (PRs #1085, #1087)
- API for TOA flags significantly changes, now only hold strings and allow fancy indexing (PR #1074)

## [0.8.2] - 2021-01-27
### Fixed
- Now preserves the name column in tempo2 files (PR #926)
- Make_fake_toas now uses ephemeris and other settings from the model (PR #926)
- Fix dof bug when updating TOAs (PR #955)
### Added
- get_TOAs can read and cache multiple .tim files (PR #926)
- pickling can be done manually with load_pickle and save_pickle (PR #926)
- TOAs can be checked against the files they were loaded from with check_hashes() (PR #926)
- TOAs can now be checked for equality with == (PR #926)
- Add bounds checking for spacecraft obs and other changes (PR #961)
- Added script/notebook to reproduce profiling tables from PINT paper (PR #934)
### Changed
- Improvements to pulse numbering and track mode
- Removed all __future__ stuff that supported Python 2 (PR #946)

## [0.8.1] - 2021-01-07
### Fixed
- Right click to delete TOAs in pintk now works
- Added exception if orbit extrapolates for satellite observatories
- Fixed Actions to compute and upload coverage
- Doc building fixes
- Fixed badges in README
- Added GitHub Actions for CI testing
- Fix setup.cfg to disable Py2.7 support
- Fixed bug in
### Removed
- Removed two unused files
- Removed use of Travis-CI
### Changed
- Sped up some tests
### Added
- Added Python 3.9 support
- Added DMX support functions add_DMX_range() and remove_DMX_range()
- Improvements to make_fake_toas() to support wideband TOAs

## [0.8] - 2020-12-21
### Fixed
- Fixed an indentation bug in Wideband TOA fitting.
- The CombinedResidual class has API change on the get_data_error(), child residueal class in save as dictionary.
### Removed
- Removed Python 2.7 support from travis and tox testing suites and from requirements files
- Removed "landscape" code checker since that package is no longer supported by its author
- Removed scale_by_F0 and scaled_by_F0 as they did not do what they were intended to (PR #861)
### Fixed
- Fixed bug in processing of PHASE commands in .tim file. They are now applied even if pulse numbers are not being used
- Substantial speed increase in Residuals calculation due to removal of redundant phase calculation
- Fixed bug that prevented reading Parkes-format TOAs
- Fixed bug in solar wind model that prevented fitting
- Fix pintempo script so it will respect JUMPs in the TOA file.
- Uncertainties are no longer set to zero if some TOAs lack EFACs. (PR #890)
- Fixed solar wind calculation (PR #894)
- RMS functions in pintk code are now correct (PR #876)
- Fixed orbital phase calculations on ELL1 (PR #795)
### Added
- Added merge_TOAs() function in pint.toa to merge compatible TOAs instances (PR #908)
- Added a get_model_and_toas() function in model_builder to read both, including model-based commands affecting the TOAs (PR #889)
- Added ability to load TOAs including relevant commands (e.g. EPHEM, CLOCK, PLANET_SHAPIRO) from a timing model in get_TOAs() (PR #889)
- Added metadata to observatory definition, to keep track of the data origin
- Added other bipm???? files from TEMPO2
- Added ability to find observatories in [astropy](https://github.com/astropy/astropy-data/blob/gh-pages/coordinates/sites.json) if not present in PINT
- Added is_binary property, and orbital_phase() and conjunction() methods to the timing model
- Allow fitting for either or (not both) of a glitch epoch or its phase
- Added support for -padd flag on TOAs to add phase turns to individual TOAs (matching TEMPO and Tempo2)
- Added caching of TZRMJD TOA to speed up and prevent repeated INFO prints about applying clock corrections
- Added check to ensure clock files are ordered by MJD since interpolation assumes that
- Added ability to disable subtracting mean from residuals
- Added track_mode to Residuals to select pulse number tracking without needing the model to have TRACK -2
- Added support for wideband-TOA fitting (Pennucci 2019).
- Added START and FINISH parameters as MJDParameters to timing_model. They are now modified after a fit and are displayed with a model's .par file output.
- Added solar_angle calculation (PR #892)
- Added parameters to TimingModel to support TEMPO/TEMPO2 compatible par files. (PR #900)
- Added position vectors to Neptune (PR #901)
- Added checking for TOAs in DMX bins and other similar parameters, if free (PR #874)
- Added PiecewiseSpindown model, for spindown correction lasting for a given MJD range
### Changed
- New observatories will no longer overwrite existing ones silently.  Will either raise ValueError or require overwrite=True
- Large speed increase when using Ecliptic coordinates
- Changed Residuals so that use_weighted_mean and subtract_mean are attributes set on initialization
- Refactored code for orbiting observatories, most now share a single class, see observatory/satellite_obs.py
- Fixed 2mus amplitude bug in TT to TDB conversion for orbiting observatories.
- Changed requirements to astropy>=4.0
- get_model can now read from file-like, including StringIO, objects (handy for testing) (PR #871)
- WidebandDMResiduals now support access to their parts through .toa and .dm attributes (PR #861)
- Fitters now update the fitted model to record things like EPHEM used for the TOAs (PR #900)
- EFACs and EQUADs can be set independently from each other now. (PR #890)
- WLSFitter and GLSFitter and WidebandTOAFitter can now report degenerate parameter combinations (PR #874)
- Raise an exception if the DDK model is provided with SINI (PR #864)
- Free parameters on models can now be set by assigning to model.free_params (PR #871)
- Deprecated chi2_reduced in favor of reduced_ch2 (which we already had) (PR #859)
- TimingModel objects now act like dictionaries of their parameters (PR #855)
- Notebooks are stored in a more convenient format and are now downloadable from the PINT documentation (PR #849)
- TOAs objects now support fancy indexing to select subsets (PR #844)
- Fitters can now respect pulse numbers (PR #814)
- Updated clock files (PR #835)
- Pickles are now (partially) recomputed if the ephemeris or other settings change (PR #838)
- Default BIPM version is BIPM2019 (was BIPM2015)
## [0.7.0] - 2020-05-27
### Changed
- Changed units of Phase to be u.dimensionless_unscaled instead of u.cycle, which was confusing
- Added checkbox to enable/disable random model plotting in GUI
- Changed algorithm for basic dmx_ranges() function.
- Renamed old dmx_ranges() to dmx_ranges_old() and fix bug under Python 2.7
### Added
- Added safety check so for pickled TOAs to ensure they were created with same PINT version
- Added unit tests for Phase()
- Added __mul__ and __rmul__ to Phase() class
- Added observatory locations for LST and MAGIC gamma-ray observatories
### Fixed
- Fixed missing clock correction info when unpickling TOAs object
- Fixed some bugs in GUI plotting
- Fixed units usage in test that used TimeDelta

## [0.6.3] - 2020-05-04
### Added
- Added pmtot() convenience function
- Added dmxstats() utility function
- Added chisq gridding utilities
### Fixed
- Cleaned up some unnecessary warnings in tests
### Changed
- Defer updating IERS B from when pint is imported to when erfautils is imported (for conda testing)
- Fixed installation instructions in README

## [0.6.2] - 2020-05-04
### Changed
- Removed deprecated pytest-runner from setup.cfg

## [0.6.1] - 2020-04-30
### Added
- Added dmx_ranges to compute DMX bins and build a Component
- Add function to compute epoch averaged residuals based on ECORR
- Added model comparison pretty printer
- Added functions to change PEPOCH, DMEPOCH, and binary epoch
- Aded dmxparse function
- Added code to ensure that IERS B table is up to date
- Added fitter.print_summary()
### Changed
- Changed API for adding and removing model components
- Increased minimum version required for numpy
- Change calculation of positions and velocities to use astropy
- Changed the way scaled parameters like PBDOT are handled (no longer scales units)
- Reworked tutorial notebooks in docs
- Changed random_models to return list of models
- Adjusted logging to have fewer unnecessary INFO messages
### Removed
- Remove Python 3.5 support
### Fixed
- Fixed incorrect calculation of degrees of freedom in fit
- Fixed incorrect uncertainties on RAJ, DECJ
- Fix some bugs when adding JUMPs
- Fixed bug in zima plotting
- Fixed bug in Powell fitter (actually accommodate upstream issue with scipy)

## [0.5.7] - 2020-03-16
### Added
- First release using PyPI
- Initial entry in CHANGELOG <|MERGE_RESOLUTION|>--- conflicted
+++ resolved
@@ -13,11 +13,8 @@
 ### Fixed
 - global clock files now emit a warning instead of an exception if expired and the download fails
 - dmxparse outputs to dmxparse.out if save=True
-<<<<<<< HEAD
 - Excluded noise parameters from the design matrix.
-=======
 - Split the computation of correlated noise basis matrix and weights into two functions.
->>>>>>> d0e2009a
 - Fixed bug in combining design matrices
 
 ## [0.9.1] 2022-08-12
