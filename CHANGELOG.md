--- conflicted
+++ resolved
@@ -18,11 +18,8 @@
 - Fixed bug that prevented reading Parkes-format TOAs
 - Fixed bug in solar wind model that prevented fitting
 - Fix pintempo script so it will respect JUMPs in the TOA file.
-<<<<<<< HEAD
 - Uncertainties are no longer set to zero if some TOAs lack EFACs. (PR #890)
-=======
 - Fixed solar wind calculation (PR #894)
->>>>>>> 96c88ca5
 ### Added
 - Added a get_model_and_toas() function in model_builder to read both, including model-based commands affecting the TOAs (PR #889)
 - Added ability to load TOAs including relevant commands (e.g. EPHEM, CLOCK, PLANET_SHAPIRO) from a timing model in get_TOAs() (PR #889)
