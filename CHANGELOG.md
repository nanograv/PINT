--- conflicted
+++ resolved
@@ -5,19 +5,12 @@
 and this project, at least loosely, adheres to [Semantic Versioning](https://semver.org/spec/v2.0.0.html).
 
 ## Unreleased
-<<<<<<< HEAD
-### Changed
+### Changed
+- Applied `sourcery` refactors to the entire codebase
 ### Added
 - `FDJump` component and `maskedPrefixParameter` parameter type.
 ### Fixed
 ### Removed
-=======
-## Changed
-- Applied `sourcery` refactors to the entire codebase
-## Added
-## Fixed
-## Removed
->>>>>>> 0eff7611
 
 ## [0.9.5] 2023-05-01
 ### Changed
@@ -31,7 +24,6 @@
 - Updated `black` version to 23.x
 - Older event loading functions now use newer functions to create TOAs and then convert to list of TOA objects
 - Limited hypothesis to <= 6.72.0 to avoid numpy problems in oldestdeps
-- Applied `sourcery` refactors to the entire codebase
 ### Added
 - Documentation: Explanation for DM
 - Methods to compute dispersion slope and to convert DM using the CODATA value of DMconst
