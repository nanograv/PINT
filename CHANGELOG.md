--- conflicted
+++ resolved
@@ -27,15 +27,12 @@
 - ELL1k timing model
 - Test for `MCMCFitter`
 - Added multiprocessing capability to `event_optimize`
-<<<<<<< HEAD
-- DDS and DDGR models
-- Module for converting between binary models
-=======
 - Can merge TOAs using '+' operator; in-place merge using '+=' operator
 - `funcParameters` defined as functions operating on other parameters
 - Option to save `emcee` backend chains in `event_optimize`
 - Documentation on how to extract a covariance matrix
->>>>>>> 170d2e04
+- DDS and DDGR models
+- Module for converting between binary models
 ### Fixed
 - Broken notebooks CI test
 - BIPM correction for simulated TOAs
