# Changelog
All notable changes to this project will be documented in this file.

The format is based on [Keep a Changelog](https://keepachangelog.com/en/1.0.0/),
and this project, at least loosely, adheres to [Semantic Versioning](https://semver.org/spec/v2.0.0.html).

## Unreleased
### Changed
- Changed minimum supported version of scipy to 1.4.1
- Moved DMconst from `pint.models.dispersion_model` to `pint` to avoid circular imports
<<<<<<< HEAD
- Updated AUTHORS.rst
- Removed references to `astropy._erfa` (removed since astropy 4.2)
=======
- Refactor `Dre` method, fix expressions for Einstein delay and post-Keplerian parameters in DD model
- Updated contributor list (AUTHORS.rst)
- Emit an informative warning for "MODE" statement in TOA file; Ignore "MODE 1" silently
>>>>>>> a6916fe5
### Added
- Documentation: Explanation for DM
- Methods to compute dispersion slope and to convert DM using the CODATA value of DMconst
- `TimingModel.total_dispersion_slope` method
- Explicit discussion of DT92 convention to DDK model
- Documentation: making TOAs from a list of times added to HowTo
- Clock correction for LEAP
### Fixed
- Broken notebooks CI test
- BIPM correction for simulated TOAs
### Removed

## [0.9.3] 2022-12-16
### Added
- Method to identify mask parameters with no TOAs and optionally freeze them
### Fixed
- Creating fake TOAs properly handles site clock corrections
- Corrected a precision issue with reading ASCII representations of pulse profiles
- Fixed matplotlib 3.6 import issue in pintk
### Removed
- termios import for solar_wind_dispersion

## [0.9.2] 2022-11-30
### Changed
- Minimum supported versions updated to numpy 1.18.5, matplotlib 3.2.0
- `introduces_correlated_errors` is now a class attribute of `NoiseComponent`s
### Added
- Can ignore pulse_number column on TOA read or write (to help merging)
- Can add in missing columns when merging unless told not to
- Can initialize observatories with lat/lon/altitude
- Can output observatories as JSON
- Can extract single TOAs as length=1 table
- SWM=1 models can be used
- SWX models to fit the solar wind over various intervals
- Added a pintk helper function to delete jumped TOAs/remove existing jumps. Fixed indexing issue for single clicks.
- Added PLDMNoise component which allows modeling of stochastic DM variations as red noise with a power law spectrum
- Added Bayesian interface (Timing model and white noise only)
- Can add multiple DMX values at once
- Can add overlapping DMX ranges
- New tests to improve test coverage
- Documentation: Instructions to checkout development branch
- Clock file for effix
- Added energy dependent templates to the lctemplates utilities and added tests
### Fixed
- global clock files now emit a warning instead of an exception if expired and the download fails
- dmxparse outputs to dmxparse.out if save=True
- Excluded noise parameters from the design matrix.
- Split the computation of correlated noise basis matrix and weights into two functions.
- Fixed bug in combining design matrices
- Fixed bug in dmxparse
- Fixed bug in photonphase with polycos
- Made clock file loading log entries a little friendlier
- Typo fixes in documentation
- Fixed failing HealthCheck in tests/test_precision.py
### Removed
- Removed obsolete `ltinterface` module
- Removed old and WIP functions from `gridutils` module


## [0.9.1] 2022-08-12
### Changed
- No tests now change based on $TEMPO or $TEMPO2
- Ensure Fitters work with ELL1 even on Astropy 4 (bug #1316)
- index.txt is only checked at most once a day
- Moved observatories to JSON file.  Changed way observatories are loaded/overloaded
- Split Jodrell Bank observatory based on backend to get correct clock files
- Clock files can be marked as being valid past the end of the data they contain
- Polycos can be written/read from Path or Stream objects
- Polyco format registration now done once as a class method
- Polyco reading/generation from timing model done as class methods
### Added
- delta_pulse_number column is now saved to -padd flag on TOA write
- command-line utility to compare parfiles
- FD_delay_frequency function to easily access the FD model's excess delay
- scripts now have explicit setting of verbosity and `-q`/`-v` options
### Fixed
- TOA flags are properly deepcopy'd when desired (to deal with [astropy bug](https://github.com/astropy/astropy/issues/13435))

## [0.9.0] 2022-06-24
### Changed
- `model.phase()` now defaults to `abs_phase=True` when TZR* params are in the model
- TOAs no longer need to be grouped by observatory
- removed explicit download of IERS and leap second data (handled now by astropy)
- The default version of TT(BIPM) uses BIPM2021
- ClockFile no longer uses metaclass magic or many subclasses, and have friendly names for use in messages
- `model.setup()` now gets called automatically after removing a parameter as part of `remove_param`
- Cleaned up handling of telescopes with no clock files so they don't emit ERROR messages
### Added
- logging now needs to be setup explicitly
- Color-by-jump mode for pintk
- `pytest-xdist` now allows `pytest -n auto` to use all cores on the machine to run tests in parallel; `make test` now does this.
- Added the ability to write clock files in TEMPO or TEMPO2 format
- Added examples of how to write a par file to tutorials
- Added `TimingModel.write_parfile()`
- Added generator for iterating over like items in an array
- Added iterator to iterate over observatory groups
- Clock files are now searched for in the directory PINT_CLOCK_OVERRIDE
- Clock files are now searched for in the online global repository
- You can export the clock files you are using with `export_all_clock_corrections()`
- You can request that all your clock files be updated and loaded into the cache with `update_clock_files()` 
- The `temp_cache` fixture that runs tests with an empty, scratch Astropy cache
### Fixed
- Selecting of TOAs in `pintk` was broken if some TOAs were deleted (bug #1290)
- INCLUDE lines in tim files are now relative to the location of the tim file (bug #1269)
- jump_flags_to_params now works if some JUMPs are present, never modifies the TOAs, and is idempotent
- jump_params_to_flags is now idempotent and unconditionally sets the -jump flag to a correct state
### Changed
- Required version of python updated to 3.8

## [0.8.8] 2022-05-26
### Added
- Warning when A1DOT parameter used with DDK model
- Added the limits="warn" or limits="error" to get_TOAs to select handling of uncorrected TOAs
- Added functions in pint.observatory to request the status of PINT's available clock corrections
- Added the ability to query clock correction files or observatories for their last corrected MJD
- Added an example showing how to check the status of your clock corrections
### Fixed
- WLS fitters no longer ignore EFAC/EQUAD (bug #1226)
### Changed
- Clock correction files that are entirely missing are handled the same way as TOAs past the end of a clock correction file
- Observatory objects can now note that their clock correction files include a bogus "99999" (or similar) entry at the end
- Clock correction files are now checked for being in order (necessary for PINT's interpolation to function)
- Observatories using TEMPO-format clock files now refer to the clock file (for example time_ao.dat) rather than via time.dat
- Observatories that don't use clock corrections (for example CHIME uses GPS time directly) just use an empty list of clock correction files rather than files containing only zeros
- Updated Jodrell clock corrections to include post-1997
- DDK model will now use ICRS or ECL coordinates depending on what the input model is

## [0.8.6 == 0.8.7] 2022-05-10
### Added
- Added computation of other Kopeikin solutions (`solutions = model.alternative_solutions()`)
- Added computation of extra parameters in gridding
- Added gridding based on tuples of parameters (not just regular mesh)
- Added passing of extra parameters to gridding fitter
- Added option to photonphase to compute phases using polycos
- New `colorize()` function in `pint.utils` which can be used for string and unicode output
- Split out get_derived_params() from get_summary() in fitter.py.  Can be used other places.
- `pintk` can now automatically select the right fitter, and can otherwise specify fitter from the command-line or a dropdown
- automatic fitter selection available with standard API as well
- added tempo(2) par/tim output to `pintk` 
- added icon to `pintk`
### Fixed
- Huge number of bugs and improvements to `pintk`, and some to `pintempo`
- Multiple bug fixes in get_summary()/get_derived_params(), especially for binary calculations
- DMDATA now an integer for tempo/tempo2 parfile output
### Changed
- Changed logging to use `loguru`
- Changed to floating point format and added color for correlation matrix output
- prefix parameters no longer inherit frozen status
- Updated clock files for GBT (`time_gbt.dat`) and GPS to UTC conversion (`gps2utc.clk`) with new entries

## [0.8.5] 2022-02-24
### Added
- Added support for Chandra and Swift event data in photonphase.py
### Fixed
- Attempt to fix documentation build by removing very slow notebooks
- Improved compatibility with TEMPO/Tempo2 parfiles
- Fixed handling of Swift and Chandra FITS files (PR #1157)
- Cleaned up some deprecated usages
### Changed
- Gridding code now allows options to be supplied and other parameters to be returned (PR #1173)

## [0.8.4] 2021-10-06
### Fixed
- 0.8.3 was tagged without an updated CHANGELOG. This fixes that.
- Now ensures T2CMETHOD is IAU2000B if it is set at all; likewise DILATEFREQ and TIMEEPH (PR #970)
- Merging TOAs objects now ensures that their index columns don't overlap (PR #1029)
- change_dmepoch now works even if DMEPOCH is not set (PR #1025)
- Fixed factor of 2 error in d_phase_d_toa() (PR #1129)
- Fixed change_binary_epoch (PR #1120)
### Added
- DownhillWLSFitter, DownhillGLSFitter, WidebandDownhillFitter are new Fitters that are more careful about convergence than the existing ones (PR #975)
- Fitters have a .is_wideband boolean attribute (PR #975)
- TOAs now have a .renumber() method to simplify their index column (PR #1029)
- TOAs objects have a .alias_translation attribute to allow them to output TEMPO-compatible observatory names (PR #1017)
- TimingModel objects now remember which alias their parameters were called when read in and write those out by default; this can be overridden with the .use_aliases() method to ensure PINT-default or TEMPO-compatible names. (PR #1017)
- New function utils.info_string() to return information about the PINT run (user, version, OS, optional comments).  This is run during TOA output to tim file or model output to par file by default, but can be suppressed by setting include_info=False (PR #1069)
- New functions for calculations of post-Keplerian parameters (PR #1088)
- New tutorial for simulating data and making a mass-mass plot (PR #1096)
- Added better axis scaling to pintk (PR #1116)
### Changed
- Changed observatory coordinates for CHIME, AO, EFF, and JB (PRs #1143, #1145)
- get_groups() is renamed to get_clusters() and is no longer automatically called during TOA creation.  Can still be run manually, with the gap specified.  Addition of a clusters column to the TOA.table object is optional (PR #1070)
- Some functions from utils.py are now in derived_quantities.py (PR #1102)
- Data for tutorials etc. and clock files are now installed properly, with locations retrievable at runtime (PR #1103)
- Changed from using astropy logging to python logging (PR #1093)
- Code coverage reports are now informational and don't cause CI to fail (PRs #1085, #1087)
- API for TOA flags significantly changes, now only hold strings and allow fancy indexing (PR #1074)

## [0.8.2] - 2021-01-27
### Fixed
- Now preserves the name column in tempo2 files (PR #926)
- Make_fake_toas now uses ephemeris and other settings from the model (PR #926)
- Fix dof bug when updating TOAs (PR #955)
### Added
- get_TOAs can read and cache multiple .tim files (PR #926)
- pickling can be done manually with load_pickle and save_pickle (PR #926)
- TOAs can be checked against the files they were loaded from with check_hashes() (PR #926)
- TOAs can now be checked for equality with == (PR #926)
- Add bounds checking for spacecraft obs and other changes (PR #961)
- Added script/notebook to reproduce profiling tables from PINT paper (PR #934)
### Changed
- Improvements to pulse numbering and track mode
- Removed all __future__ stuff that supported Python 2 (PR #946)

## [0.8.1] - 2021-01-07
### Fixed
- Right click to delete TOAs in pintk now works
- Added exception if orbit extrapolates for satellite observatories
- Fixed Actions to compute and upload coverage
- Doc building fixes
- Fixed badges in README
- Added GitHub Actions for CI testing
- Fix setup.cfg to disable Py2.7 support
- Fixed bug in
### Removed
- Removed two unused files
- Removed use of Travis-CI
### Changed
- Sped up some tests
### Added
- Added Python 3.9 support
- Added DMX support functions add_DMX_range() and remove_DMX_range()
- Improvements to make_fake_toas() to support wideband TOAs

## [0.8] - 2020-12-21
### Fixed
- Fixed an indentation bug in Wideband TOA fitting.
- The CombinedResidual class has API change on the get_data_error(), child residual class in save as dictionary.
### Removed
- Removed Python 2.7 support from travis and tox testing suites and from requirements files
- Removed "landscape" code checker since that package is no longer supported by its author
- Removed scale_by_F0 and scaled_by_F0 as they did not do what they were intended to (PR #861)
### Fixed
- Fixed bug in processing of PHASE commands in .tim file. They are now applied even if pulse numbers are not being used
- Substantial speed increase in Residuals calculation due to removal of redundant phase calculation
- Fixed bug that prevented reading Parkes-format TOAs
- Fixed bug in solar wind model that prevented fitting
- Fix pintempo script so it will respect JUMPs in the TOA file.
- Uncertainties are no longer set to zero if some TOAs lack EFACs. (PR #890)
- Fixed solar wind calculation (PR #894)
- RMS functions in pintk code are now correct (PR #876)
- Fixed orbital phase calculations on ELL1 (PR #795)
### Added
- Added merge_TOAs() function in pint.toa to merge compatible TOAs instances (PR #908)
- Added a get_model_and_toas() function in model_builder to read both, including model-based commands affecting the TOAs (PR #889)
- Added ability to load TOAs including relevant commands (e.g. EPHEM, CLOCK, PLANET_SHAPIRO) from a timing model in get_TOAs() (PR #889)
- Added metadata to observatory definition, to keep track of the data origin
- Added other bipm???? files from TEMPO2
- Added ability to find observatories in [astropy](https://github.com/astropy/astropy-data/blob/gh-pages/coordinates/sites.json) if not present in PINT
- Added is_binary property, and orbital_phase() and conjunction() methods to the timing model
- Allow fitting for either or (not both) of a glitch epoch or its phase
- Added support for -padd flag on TOAs to add phase turns to individual TOAs (matching TEMPO and Tempo2)
- Added caching of TZRMJD TOA to speed up and prevent repeated INFO prints about applying clock corrections
- Added check to ensure clock files are ordered by MJD since interpolation assumes that
- Added ability to disable subtracting mean from residuals
- Added track_mode to Residuals to select pulse number tracking without needing the model to have TRACK -2
- Added support for wideband-TOA fitting (Pennucci 2019).
- Added START and FINISH parameters as MJDParameters to timing_model. They are now modified after a fit and are displayed with a model's .par file output.
- Added solar_angle calculation (PR #892)
- Added parameters to TimingModel to support TEMPO/TEMPO2 compatible par files. (PR #900)
- Added position vectors to Neptune (PR #901)
- Added checking for TOAs in DMX bins and other similar parameters, if free (PR #874)
- Added PiecewiseSpindown model, for spindown correction lasting for a given MJD range
### Changed
- New observatories will no longer overwrite existing ones silently.  Will either raise ValueError or require overwrite=True
- Large speed increase when using Ecliptic coordinates
- Changed Residuals so that use_weighted_mean and subtract_mean are attributes set on initialization
- Refactored code for orbiting observatories, most now share a single class, see observatory/satellite_obs.py
- Fixed 2mus amplitude bug in TT to TDB conversion for orbiting observatories.
- Changed requirements to astropy>=4.0
- get_model can now read from file-like, including StringIO, objects (handy for testing) (PR #871)
- WidebandDMResiduals now support access to their parts through .toa and .dm attributes (PR #861)
- Fitters now update the fitted model to record things like EPHEM used for the TOAs (PR #900)
- EFACs and EQUADs can be set independently from each other now. (PR #890)
- WLSFitter and GLSFitter and WidebandTOAFitter can now report degenerate parameter combinations (PR #874)
- Raise an exception if the DDK model is provided with SINI (PR #864)
- Free parameters on models can now be set by assigning to model.free_params (PR #871)
- Deprecated chi2_reduced in favor of reduced_ch2 (which we already had) (PR #859)
- TimingModel objects now act like dictionaries of their parameters (PR #855)
- Notebooks are stored in a more convenient format and are now downloadable from the PINT documentation (PR #849)
- TOAs objects now support fancy indexing to select subsets (PR #844)
- Fitters can now respect pulse numbers (PR #814)
- Updated clock files (PR #835)
- Pickles are now (partially) recomputed if the ephemeris or other settings change (PR #838)
- Default BIPM version is BIPM2019 (was BIPM2015)
## [0.7.0] - 2020-05-27
### Changed
- Changed units of Phase to be u.dimensionless_unscaled instead of u.cycle, which was confusing
- Added checkbox to enable/disable random model plotting in GUI
- Changed algorithm for basic dmx_ranges() function.
- Renamed old dmx_ranges() to dmx_ranges_old() and fix bug under Python 2.7
### Added
- Added safety check so for pickled TOAs to ensure they were created with same PINT version
- Added unit tests for Phase()
- Added __mul__ and __rmul__ to Phase() class
- Added observatory locations for LST and MAGIC gamma-ray observatories
### Fixed
- Fixed missing clock correction info when unpickling TOAs object
- Fixed some bugs in GUI plotting
- Fixed units usage in test that used TimeDelta

## [0.6.3] - 2020-05-04
### Added
- Added pmtot() convenience function
- Added dmxstats() utility function
- Added chisq gridding utilities
### Fixed
- Cleaned up some unnecessary warnings in tests
### Changed
- Defer updating IERS B from when pint is imported to when erfautils is imported (for conda testing)
- Fixed installation instructions in README

## [0.6.2] - 2020-05-04
### Changed
- Removed deprecated pytest-runner from setup.cfg

## [0.6.1] - 2020-04-30
### Added
- Added dmx_ranges to compute DMX bins and build a Component
- Add function to compute epoch averaged residuals based on ECORR
- Added model comparison pretty printer
- Added functions to change PEPOCH, DMEPOCH, and binary epoch
- Added dmxparse function
- Added code to ensure that IERS B table is up to date
- Added fitter.print_summary()
### Changed
- Changed API for adding and removing model components
- Increased minimum version required for numpy
- Change calculation of positions and velocities to use astropy
- Changed the way scaled parameters like PBDOT are handled (no longer scales units)
- Reworked tutorial notebooks in docs
- Changed random_models to return list of models
- Adjusted logging to have fewer unnecessary INFO messages
### Removed
- Remove Python 3.5 support
### Fixed
- Fixed incorrect calculation of degrees of freedom in fit
- Fixed incorrect uncertainties on RAJ, DECJ
- Fix some bugs when adding JUMPs
- Fixed bug in zima plotting
- Fixed bug in Powell fitter (actually accommodate upstream issue with scipy)

## [0.5.7] - 2020-03-16
### Added
- First release using PyPI
- Initial entry in CHANGELOG <|MERGE_RESOLUTION|>--- conflicted
+++ resolved
@@ -8,14 +8,10 @@
 ### Changed
 - Changed minimum supported version of scipy to 1.4.1
 - Moved DMconst from `pint.models.dispersion_model` to `pint` to avoid circular imports
-<<<<<<< HEAD
-- Updated AUTHORS.rst
 - Removed references to `astropy._erfa` (removed since astropy 4.2)
-=======
 - Refactor `Dre` method, fix expressions for Einstein delay and post-Keplerian parameters in DD model
 - Updated contributor list (AUTHORS.rst)
 - Emit an informative warning for "MODE" statement in TOA file; Ignore "MODE 1" silently
->>>>>>> a6916fe5
 ### Added
 - Documentation: Explanation for DM
 - Methods to compute dispersion slope and to convert DM using the CODATA value of DMconst
