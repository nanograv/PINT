# Changelog
All notable changes to this project will be documented in this file.

The format is based on [Keep a Changelog](https://keepachangelog.com/en/1.0.0/),
and this project, at least loosely, adheres to [Semantic Versioning](https://semver.org/spec/v2.0.0.html).

This file contains the unreleased changes to the codebase. See CHANGELOG.md for
the released changes.

## Unreleased
### Changed
- In `Residuals`, store correlated noise amplitudes instead of noise residuals. `Residuals.noise_resids` is now a `@property`.
<<<<<<< HEAD
- Reorder `TimingModel.scaled_toa_uncertainty()` and `TimingModel.scaled_dm_uncertainty()` to improve performance.
=======
- Refactor `pint.fitter` to reduce code duplication
>>>>>>> e5d8cb0c
### Added
- Simulate correlated DM noise for wideband TOAs
- Type hints in `pint.models.timing_model`
- `full_designmatrix()` and `full_basis_weights()` methods in `TimingModel`
### Fixed
- Made `TimingModel.is_binary()` more robust.
- Correct value of (1/year) in `powerlaw()` function
- Fixed `TestPintk`
- Fixed the noise realization indexing in `Fitter`s
### Removed
- Definition of `@cached_property` to support Python<=3.7
- The broken `data.nanograv.org` URL from the list of solar system ephemeris mirrors
- Broken fitter class `CompositeMCMCFitter` (this fitter was added seemingly to deal with combined radio and high-energy datasets, but has since been broken for a while.)<|MERGE_RESOLUTION|>--- conflicted
+++ resolved
@@ -10,11 +10,8 @@
 ## Unreleased
 ### Changed
 - In `Residuals`, store correlated noise amplitudes instead of noise residuals. `Residuals.noise_resids` is now a `@property`.
-<<<<<<< HEAD
 - Reorder `TimingModel.scaled_toa_uncertainty()` and `TimingModel.scaled_dm_uncertainty()` to improve performance.
-=======
 - Refactor `pint.fitter` to reduce code duplication
->>>>>>> e5d8cb0c
 ### Added
 - Simulate correlated DM noise for wideband TOAs
 - Type hints in `pint.models.timing_model`
