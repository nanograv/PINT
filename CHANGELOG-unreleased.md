# Changelog
All notable changes to this project will be documented in this file.

The format is based on [Keep a Changelog](https://keepachangelog.com/en/1.0.0/),
and this project, at least loosely, adheres to [Semantic Versioning](https://semver.org/spec/v2.0.0.html).

This file contains the unreleased changes to the codebase. See CHANGELOG.md for
the released changes.

## Unreleased
### Changed
- Avoided unnecessary creation of `SkyCoord` objects in `AstrometryEquatorial` and `AstrometryEcliptic`.
- Avoided unnecessary `TOAs` table slices in `SolarSystemShapiro`
- Allow "CLK UNCORR" in par files (indicates no GPS or BIPM corrections). 
- Better documentation for `akaike_information_criterion()`
- Type hinting for most of the `pint.utils` module
- `funcParameter`s are no longer listed in the `pintk` interface.
- Updated location of CCERA
- New algorithm for TCB <-> TDB conversion
### Added
- `bayesian_information_criterion()` function 
- `dmx_setup` function
- `funcParameter`s are no longer listed in the `pintk` interface.
- `pintk` now reads and automatically converts TCB par files and par files with `BINARY T2`.
- Test for `pint.utils.split_swx()`
- Custom type definitions for type hints
- Added `citation.cff`
- `convert_tcb2tdb`, `tcb2tdb_scale_factor`, and `effective_dimensionality` attributes for `floatParameter`s, `MJDParameter`s, `AngleParameter`s, `maskParameter`s, and `prefixParameter`s.
- Documentation: HOWTO about determining tcb<->tdb scaling factors
<<<<<<< HEAD
- `pint.models.chromatic_model.Chromatic` as the base class for variable-index chromatic delays.
- `pint.models.chromatic_model.ChromaticCM` for a Taylor series representation of the variable-index chromatic delay.
=======
- Type hints in `pint.toa` and `get_model()` & `get_model_and_toas()` functions
>>>>>>> 47f6e897
### Fixed
- `pint.utils.split_swx()` to use updated `SolarWindDispersionX()` parameter naming convention 
- Fix #1759 by changing order of comparison
- Moved the test in `test_pmtransform_units.py` into a function.
- Fixed bug in residual calculation when adding or removing phase wraps
### Removed<|MERGE_RESOLUTION|>--- conflicted
+++ resolved
@@ -27,12 +27,9 @@
 - Added `citation.cff`
 - `convert_tcb2tdb`, `tcb2tdb_scale_factor`, and `effective_dimensionality` attributes for `floatParameter`s, `MJDParameter`s, `AngleParameter`s, `maskParameter`s, and `prefixParameter`s.
 - Documentation: HOWTO about determining tcb<->tdb scaling factors
-<<<<<<< HEAD
 - `pint.models.chromatic_model.Chromatic` as the base class for variable-index chromatic delays.
 - `pint.models.chromatic_model.ChromaticCM` for a Taylor series representation of the variable-index chromatic delay.
-=======
 - Type hints in `pint.toa` and `get_model()` & `get_model_and_toas()` functions
->>>>>>> 47f6e897
 ### Fixed
 - `pint.utils.split_swx()` to use updated `SolarWindDispersionX()` parameter naming convention 
 - Fix #1759 by changing order of comparison
