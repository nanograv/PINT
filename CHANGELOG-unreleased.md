--- conflicted
+++ resolved
@@ -9,11 +9,8 @@
 
 ## Unreleased
 ### Changed
-<<<<<<< HEAD
 - Command line scripts now automatically do `allow_tcb` and `allow_T2` while reading par files.
-=======
 - Updated the `plot_chains` function in `event_optimize` so that the subplots are a fixed size to prevent the subplots from being condensed in the case of many fit parameters.
->>>>>>> 725400da
 ### Added
 - Added an option `linearize_model` to speed up the photon phases calculation within `event_optimize` through the designmatrix.
 - Added AIC and BIC calculation to be written in the post fit parfile from `event_optimize`
