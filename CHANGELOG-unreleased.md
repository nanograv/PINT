# Changelog
All notable changes to this project will be documented in this file.

The format is based on [Keep a Changelog](https://keepachangelog.com/en/1.0.0/),
and this project, at least loosely, adheres to [Semantic Versioning](https://semver.org/spec/v2.0.0.html).

This file contains the unreleased changes to the codebase. See CHANGELOG.md for
the released changes.

## Unreleased
### Changed
<<<<<<< HEAD
- Avoided unnecessary creation of `SkyCoord` objects in `AstrometryEquatorial` and `AstrometryEcliptic`.
- Avoided unnecessary `TOAs` table slices in `SolarSystemShapiro`
=======
- Allow "CLK UNCORR" in par files (indicates no GPS or BIPM corrections). 
>>>>>>> b5894ff6
- Better documentation for `akaike_information_criterion()`
### Added
- `bayesian_information_criterion()` function 
### Fixed
### Removed<|MERGE_RESOLUTION|>--- conflicted
+++ resolved
@@ -9,12 +9,9 @@
 
 ## Unreleased
 ### Changed
-<<<<<<< HEAD
 - Avoided unnecessary creation of `SkyCoord` objects in `AstrometryEquatorial` and `AstrometryEcliptic`.
 - Avoided unnecessary `TOAs` table slices in `SolarSystemShapiro`
-=======
 - Allow "CLK UNCORR" in par files (indicates no GPS or BIPM corrections). 
->>>>>>> b5894ff6
 - Better documentation for `akaike_information_criterion()`
 ### Added
 - `bayesian_information_criterion()` function 
