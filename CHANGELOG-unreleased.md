# Changelog
All notable changes to this project will be documented in this file.

The format is based on [Keep a Changelog](https://keepachangelog.com/en/1.0.0/),
and this project, at least loosely, adheres to [Semantic Versioning](https://semver.org/spec/v2.0.0.html).

This file contains the unreleased changes to the codebase. See CHANGELOG.md for
the released changes.

## Unreleased
### Changed
- Command line scripts now automatically do `allow_tcb` and `allow_T2` while reading par files.
- Updated the `plot_chains` function in `event_optimize` so that the subplots are a fixed size to prevent the subplots from being condensed in the case of many fit parameters.
### Added
- Time derivatives of NE_SW in `SolarWindDispersion`
- New prefix pattern for `split_prefixed_name` to handle derivatives of NE_SW
- Added an option `nbin` to `photonphase` to decide how many phase bins to use for the phaseogram
- Added an option `linearize_model` to speed up the photon phases calculation within `event_optimize` through the designmatrix.
- Added AIC and BIC calculation to be written in the post fit parfile from `event_optimize`
- When TCB->TDB conversion info is missing, will print parameter name
- Piecewise-constant model for chromatic variations (CMX)
- `add_param` returns the name of the parameter (useful for numbered parameters)
- Rerun intermittent failures in CI
- micromamba CI environment for testing macOS-latest, without tox
### Fixed
- Changed WAVE_OM units from 1/d to rad/d.
- When EQUAD is created from TNEQ, has proper TCB->TDB conversion info
- TOA selection masks will work when only TOA is the first one
- Condense code in Glitch model and add test coverage.
<<<<<<< HEAD
- `find_empty_masks` will now search through `CMX` parameters
=======
- Fixed some docstrings for binary models.
>>>>>>> d5edc217
### Removed
- macOS 12 CI 
<|MERGE_RESOLUTION|>--- conflicted
+++ resolved
@@ -27,10 +27,7 @@
 - When EQUAD is created from TNEQ, has proper TCB->TDB conversion info
 - TOA selection masks will work when only TOA is the first one
 - Condense code in Glitch model and add test coverage.
-<<<<<<< HEAD
 - `find_empty_masks` will now search through `CMX` parameters
-=======
 - Fixed some docstrings for binary models.
->>>>>>> d5edc217
 ### Removed
 - macOS 12 CI 
