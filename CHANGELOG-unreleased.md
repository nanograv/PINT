# Changelog
All notable changes to this project will be documented in this file.

The format is based on [Keep a Changelog](https://keepachangelog.com/en/1.0.0/),
and this project, at least loosely, adheres to [Semantic Versioning](https://semver.org/spec/v2.0.0.html).

This file contains the unreleased changes to the codebase. See CHANGELOG.md for
the released changes.

## Unreleased
### Changed
### Added
<<<<<<< HEAD
- Added numdifftools to setup.cfg to match requirements.txt
- Documentation: Added `convert_parfile` to list of command-line tools in RTD
- DDH binary model
- function `pint.utils.xxxselections` to do DMX-style selections for any parameter name
- Plot model DM in pintk
- More tests for pintk
- Maximum likelihood fitting for ECORR
    - `is_time_correlated` class attribute in correlated `NoiseComponent`s
    - `has_time_correlated_errors` property in `TimingModel`
    - `Residuals._calc_ecorr_chi2()` method for fast chi2 computation using Sherman-Morrison identity
    - `pint.utils.sherman_morrison_dot` and `pint.utils.woodbury_dot`
    - Refactored repeated code out of `Residuals.calc_phase_mean` and `Residuals.calc_time_mean`
    - Simplified `Residuals._calc_gls_chi2()` so that it uses Woodbury identity directly
    - Refactored WLS chi2 code out of `Residuals.calc_chi2()` into a new function `Residuals._calc_wls_chi2()`
    - `Residuals.d_lnlikelihood_d_whitenoise_param` will throw a `NotImplementedError` when correlated noise is present.
    - `DownhillFitter._fit_noise()` doesn't use derivatives when correlated noise is present.
    - Documentation: Noise fitting example notebook.
- `freeze_params` option in `wavex_setup` and `dmwavex_setup`
- `plrednoise_from_wavex`, `pldmnoise_from_dmwavex`, and `find_optimal_nharms` functions
- fake TOAs can be created with `subtract_mean=False`, to maintain phase coherence between different data sets
- Binary models can be guessed by the `ModelBuilder`. Options and script are added to allow reading/conversion of the T2 binary model
- Better explanation of ELL1H behavior when H3/H4/STIGMA supplied and when NHARMS is used
- FDJumpDM component for System-dependent DM offsets
- Documentation: Explanation for FDJUMP and FDJUMPDM
- `bayesian_information_criterion()` function 
=======
>>>>>>> 0262d2b4
### Fixed
### Removed<|MERGE_RESOLUTION|>--- conflicted
+++ resolved
@@ -10,33 +10,6 @@
 ## Unreleased
 ### Changed
 ### Added
-<<<<<<< HEAD
-- Added numdifftools to setup.cfg to match requirements.txt
-- Documentation: Added `convert_parfile` to list of command-line tools in RTD
-- DDH binary model
-- function `pint.utils.xxxselections` to do DMX-style selections for any parameter name
-- Plot model DM in pintk
-- More tests for pintk
-- Maximum likelihood fitting for ECORR
-    - `is_time_correlated` class attribute in correlated `NoiseComponent`s
-    - `has_time_correlated_errors` property in `TimingModel`
-    - `Residuals._calc_ecorr_chi2()` method for fast chi2 computation using Sherman-Morrison identity
-    - `pint.utils.sherman_morrison_dot` and `pint.utils.woodbury_dot`
-    - Refactored repeated code out of `Residuals.calc_phase_mean` and `Residuals.calc_time_mean`
-    - Simplified `Residuals._calc_gls_chi2()` so that it uses Woodbury identity directly
-    - Refactored WLS chi2 code out of `Residuals.calc_chi2()` into a new function `Residuals._calc_wls_chi2()`
-    - `Residuals.d_lnlikelihood_d_whitenoise_param` will throw a `NotImplementedError` when correlated noise is present.
-    - `DownhillFitter._fit_noise()` doesn't use derivatives when correlated noise is present.
-    - Documentation: Noise fitting example notebook.
-- `freeze_params` option in `wavex_setup` and `dmwavex_setup`
-- `plrednoise_from_wavex`, `pldmnoise_from_dmwavex`, and `find_optimal_nharms` functions
-- fake TOAs can be created with `subtract_mean=False`, to maintain phase coherence between different data sets
-- Binary models can be guessed by the `ModelBuilder`. Options and script are added to allow reading/conversion of the T2 binary model
-- Better explanation of ELL1H behavior when H3/H4/STIGMA supplied and when NHARMS is used
-- FDJumpDM component for System-dependent DM offsets
-- Documentation: Explanation for FDJUMP and FDJUMPDM
 - `bayesian_information_criterion()` function 
-=======
->>>>>>> 0262d2b4
 ### Fixed
 ### Removed