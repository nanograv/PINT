--- conflicted
+++ resolved
@@ -44,9 +44,6 @@
 - Moved the test in `test_pmtransform_units.py` into a function.
 - Fixed bug in residual calculation when adding or removing phase wraps
 - Fix #1766 by correcting logic and more clearly naming argument (clkcorr->undo_clkcorr)
-<<<<<<< HEAD
 - `make_fake_toas_fromtim` now handles BIPM corrections and wideband DMs correctly. 
-=======
 - Minimal fixes to allow usage of numpy 2.0
->>>>>>> ebc27d22
 ### Removed