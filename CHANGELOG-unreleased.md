# Changelog
All notable changes to this project will be documented in this file.

The format is based on [Keep a Changelog](https://keepachangelog.com/en/1.0.0/),
and this project, at least loosely, adheres to [Semantic Versioning](https://semver.org/spec/v2.0.0.html).

This file contains the unreleased changes to the codebase. See CHANGELOG.md for
the released changes.

## Unreleased
### Changed
- Moved the events -> TOAs and photon weights code into the function `load_events_weights` within `event_optimize`.
- Updated the `maxMJD` argument in `event_optimize` to default to the current mjd
- `maskParameter.__repr__()` output now includes the frozen attribute.
- Changed default value of `FDJUMPLOG` to `Y`
- Bumped `black` version to 24.x
### Added
- arXiv link of PINT noise paper in README
- Type hints in `pint.derived_quantities`, `pint.modelutils`, `pint.binaryconvert`, `pint.config`, 
`pint.erfautils`, `pint.fits_utils`, `pint.logging` and `pint.residuals`
- Doing `model.par = something` will try to assign to `par.quantity` or `par.value` but will give warning
- `plrednoise_from_wavex()` and `pldmnoise_from_dmwavex()` functions now compute `TNRedFLow` and `TNDMFLow`
- `powerlaw_corner` function
- `TNREDFLOW` and `TNREDCORNER` parameters in `PLRedNoise`
- `TNDMFLOW` and `TNDMCORNER` parameters in `PLDMNoise`
- `PLChromNoise` component to model chromatic red noise with a power law spectrum
### Fixed
- Explicit type conversion in `woodbury_dot()` function
- Documentation: Fixed empty descriptions in the timing model components table
- BIC implementation
- `event_optimize`: Fixed a bug that was causing the results.txt file to be written without the median values. 
- SWX model now has SWXP_0001 frozen by default, and new segments should also have SWXP frozen
- Can now properly use local files for ephemeris
### Removed
- Removed the argument `--usepickle` in `event_optimize` as the `load_events_weights` function checks the events file type to see if the 
file is a pickle file.
- Removed obsolete code, such as manually tracking the progress of the MCMC run within `event_optimize`
<<<<<<< HEAD
- Unnecessary default arguments from the `powerlaw()` function.
=======
- `download_data.sh` script and `de432s.bsp` ephemeris file
``
>>>>>>> 1fbbec6d
<|MERGE_RESOLUTION|>--- conflicted
+++ resolved
@@ -35,9 +35,5 @@
 - Removed the argument `--usepickle` in `event_optimize` as the `load_events_weights` function checks the events file type to see if the 
 file is a pickle file.
 - Removed obsolete code, such as manually tracking the progress of the MCMC run within `event_optimize`
-<<<<<<< HEAD
 - Unnecessary default arguments from the `powerlaw()` function.
-=======
-- `download_data.sh` script and `de432s.bsp` ephemeris file
-``
->>>>>>> 1fbbec6d
+- `download_data.sh` script and `de432s.bsp` ephemeris file