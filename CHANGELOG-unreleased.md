--- conflicted
+++ resolved
@@ -27,10 +27,7 @@
 - TN*C parameter are now `intParameters`
 - Bug in `Fitter.plot()`
 - `np.NaN` -> `np.nan`
-<<<<<<< HEAD
 - When converting between binary models, some parameters may not be visible
 - When converting from ELL1H, if only H3 is set should not include M2,SINI in output
-=======
 - `find_empty_masks` can now handle SWX models
->>>>>>> d50b052e
 ### Removed