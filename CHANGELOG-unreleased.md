--- conflicted
+++ resolved
@@ -10,11 +10,8 @@
 ## Unreleased
 ### Changed
 ### Added
-<<<<<<< HEAD
 - Simulate correlated DM noise for wideband TOAs
-=======
 - Type hints in `pint.models.timing_model`
->>>>>>> 2ee1a61c
 ### Fixed
 - Made `TimingModel.is_binary()` more robust. 
 ### Removed
