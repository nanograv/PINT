# Changelog
All notable changes to this project will be documented in this file.

The format is based on [Keep a Changelog](https://keepachangelog.com/en/1.0.0/),
and this project, at least loosely, adheres to [Semantic Versioning](https://semver.org/spec/v2.0.0.html).

This file contains the unreleased changes to the codebase. See CHANGELOG.md for
the released changes.

## Unreleased
### Changed
- Avoided unnecessary creation of `SkyCoord` objects in `AstrometryEquatorial` and `AstrometryEcliptic`.
- Avoided unnecessary `TOAs` table slices in `SolarSystemShapiro`
- Allow "CLK UNCORR" in par files (indicates no GPS or BIPM corrections). 
- Better documentation for `akaike_information_criterion()`
- Type hinting for most of the `pint.utils` module
- `funcParameter`s are no longer listed in the `pintk` interface.
- Updated location of CCERA
- Removed `include_bipm`, and `bipm_version` from the Observatory class. Now they are passed as arguments to `site.clock_correction()`
- Renamed `include_gps` to `apply_gps2utc` in the Observatory class
- Removed `apply_gps2utc` from `TOAs.clock_corr_info` since it can be different for different observatories. It is not a global setting.
- The following observatories no longer have a default of `include_bipm=False`: magic, lst, virgo, lho, llo, geo600, kagra, hess, hawc
- New algorithm for TCB <-> TDB conversion
- Reordered plotting axes in `pintk`
- Moved the events -> TOAs and photon weights code into the function `load_events_weights` within `event_optimize`.
### Added
- `bayesian_information_criterion()` function 
- `dmx_setup` function
- `funcParameter`s are no longer listed in the `pintk` interface.
- `pintk` now reads and automatically converts TCB par files and par files with `BINARY T2`.
- Test for `pint.utils.split_swx()`
- Custom type definitions for type hints
- Added `citation.cff`
- `convert_tcb2tdb`, `tcb2tdb_scale_factor`, and `effective_dimensionality` attributes for `floatParameter`s, `MJDParameter`s, `AngleParameter`s, `maskParameter`s, and `prefixParameter`s.
- Added `pint.observatory.find_latest_bipm()` which returns latest BIPM year available
- Documentation: HOWTO about determining tcb<->tdb scaling factors
- Type hints in `pint.toa` and `get_model()` & `get_model_and_toas()` functions
- `pint.models.chromatic_model.Chromatic` as the base class for variable-index chromatic delays.
- `pint.models.chromatic_model.ChromaticCM` for a Taylor series representation of the variable-index chromatic delay.
- Whitened residuals (`white-res`) as a plotting axis in `pintk`
### Fixed
- `pint.utils.split_swx()` to use updated `SolarWindDispersionX()` parameter naming convention 
- Fix #1759 by changing order of comparison
- Moved the test in `test_pmtransform_units.py` into a function.
- Fixed bug in residual calculation when adding or removing phase wraps
- Fix #1766 by correcting logic and more clearly naming argument (clkcorr->undo_clkcorr)
<<<<<<< HEAD
### Removed
- Removed the argument `--usepickle` in `event_optimize` as the `load_events_weights` function checks the events file type to see if the 
file is a pickle file.
- Removed obsolete code, such as manually tracking the progress of the MCMC run within `event_optimize`
=======
- Minimal fixes to allow usage of numpy 2.0
### Removed
>>>>>>> 6ab8babc
<|MERGE_RESOLUTION|>--- conflicted
+++ resolved
@@ -44,12 +44,8 @@
 - Moved the test in `test_pmtransform_units.py` into a function.
 - Fixed bug in residual calculation when adding or removing phase wraps
 - Fix #1766 by correcting logic and more clearly naming argument (clkcorr->undo_clkcorr)
-<<<<<<< HEAD
+- Minimal fixes to allow usage of numpy 2.0
 ### Removed
 - Removed the argument `--usepickle` in `event_optimize` as the `load_events_weights` function checks the events file type to see if the 
 file is a pickle file.
-- Removed obsolete code, such as manually tracking the progress of the MCMC run within `event_optimize`
-=======
-- Minimal fixes to allow usage of numpy 2.0
-### Removed
->>>>>>> 6ab8babc
+- Removed obsolete code, such as manually tracking the progress of the MCMC run within `event_optimize`