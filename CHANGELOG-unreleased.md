--- conflicted
+++ resolved
@@ -9,13 +9,7 @@
 
 ## Unreleased
 ### Changed
-<<<<<<< HEAD
-- In `Residuals`, store correlated noise amplitudes instead of noise residuals. `Residuals.noise_resids` is now a `@property`.
-- Reorder `TimingModel.scaled_toa_uncertainty()` and `TimingModel.scaled_dm_uncertainty()` to improve performance.
-- Refactor `pint.fitter` to reduce code duplication
-=======
 - Simulation functions no longer subtract the residual mean by default.
->>>>>>> 8ecaeac2
 ### Added
 - `WidebandTOAResiduals.calc_wideband_resids()` and `TimingModel.scaled_wideband_uncertainty()` methods
 - New abstract base classes `WhiteNoiseComponent` and `CorrelatedNoiseComponent` (changed the type hierarchy of `NoiseComponent`s)
