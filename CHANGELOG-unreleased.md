--- conflicted
+++ resolved
@@ -35,10 +35,7 @@
 - `find_empty_masks` can now handle SWX models
 - `photonphase` crash when launched with `--absphase --polycos`
 - Removed ORBWAVE parameters from `BinaryBTPiecewise` 
-<<<<<<< HEAD
 - `TOAs.get_summary()` now includes DM information for wideband TOAs.
-=======
 - `pintk.Pulsar.print_chi2()` method
->>>>>>> 665ea3ed
 ### Removed
 - Broken script `event_optimize_multiple`