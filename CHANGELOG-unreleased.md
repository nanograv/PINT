--- conflicted
+++ resolved
@@ -11,11 +11,8 @@
 ### Changed
 - Moved the events -> TOAs and photon weights code into the function `load_events_weights` within `event_optimize`.
 - Updated the `maxMJD` argument in `event_optimize` to default to the current mjd
-<<<<<<< HEAD
 - Changed default value of `FDJUMPLOG` to `Y`
-=======
 - Bumped `black` version to 24.x
->>>>>>> 3dd6f6c7
 ### Added
 - Type hints in `pint.derived_quantities` and `pint.residuals`
 - Doing `model.par = something` will try to assign to `par.quantity` or `par.value` but will give warning
