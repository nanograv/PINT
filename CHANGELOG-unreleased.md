--- conflicted
+++ resolved
@@ -10,19 +10,6 @@
 ## Unreleased
 ### Changed
 ### Added
-<<<<<<< HEAD
-- `WidebandTOAResiduals.calc_wideband_resids()` and `TimingModel.scaled_wideband_uncertainty()` methods
-- New abstract base classes `WhiteNoiseComponent` and `CorrelatedNoiseComponent` (changed the type hierarchy of `NoiseComponent`s)
-- `get_dm_noise_basis()` and `get_wideband_noise_basis()` methods in `CorrelatedNoiseComponent`
-- `noise_model_dm_designmatrix()`, `noise_model_wideband_designmatrix()`, `full_wideband_designmatrix()`, `dm_designmatrix()`, `wideband_designmatrix()` methods in `TimingModel`
-- Type hints in `pint.fitter`
-- PLSWNoise: a Fourier basis stochastic solar wind model. See Hazboun et al. 2022 for details.
-- Explicitly specify the Tspan for power-law GP noise parameters (TN*TSPAN)
-- Parallel execution and work stealing in CI tests
-- Chromatic exponential dip model
-- Make `WidebandTOAResiduals.noise_resids` available as a `@property`
 - Anderson-Darling test for normal data with fixed mean/variance
-=======
->>>>>>> cf42fcfe
 ### Fixed
 ### Removed