# Changelog
All notable changes to this project will be documented in this file.

The format is based on [Keep a Changelog](https://keepachangelog.com/en/1.0.0/),
and this project, at least loosely, adheres to [Semantic Versioning](https://semver.org/spec/v2.0.0.html).

This file contains the unreleased changes to the codebase. See CHANGELOG.md for
the released changes.

## Unreleased
### Changed
### Added
- Simulate correlated DM noise for wideband TOAs
<<<<<<< HEAD
- Rerun intermittent failures in CI
- micromamba CI environment for testing macOS-latest, without tox
=======
>>>>>>> 403433ba
### Fixed
### Removed
<<<<<<< HEAD
- macOS 12 CI 
=======
>>>>>>> 403433ba
<|MERGE_RESOLUTION|>--- conflicted
+++ resolved
@@ -11,14 +11,5 @@
 ### Changed
 ### Added
 - Simulate correlated DM noise for wideband TOAs
-<<<<<<< HEAD
-- Rerun intermittent failures in CI
-- micromamba CI environment for testing macOS-latest, without tox
-=======
->>>>>>> 403433ba
 ### Fixed
-### Removed
-<<<<<<< HEAD
-- macOS 12 CI 
-=======
->>>>>>> 403433ba
+### Removed