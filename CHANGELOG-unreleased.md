# Changelog
All notable changes to this project will be documented in this file.

The format is based on [Keep a Changelog](https://keepachangelog.com/en/1.0.0/),
and this project, at least loosely, adheres to [Semantic Versioning](https://semver.org/spec/v2.0.0.html).

This file contains the unreleased changes to the codebase. See CHANGELOG.md for
the released changes.

## Unreleased
### Changed
- Moved the events -> TOAs and photon weights code into the function `load_events_weights` within `event_optimize`.
- Updated the `maxMJD` argument in `event_optimize` to default to the current mjd
### Added
- Type hints in `pint.derived_quantities`
<<<<<<< HEAD
- `plrednoise_from_wavex()` and `pldmnoise_from_dmwavex()` functions now compute `TNRedFLow` and `TNDMFLow`
- `powerlaw_corner` function
- `TNREDFLOW` and `TNREDCORNER` parameters in `PLRedNoise`
- `TNDMFLOW` and `TNDMCORNER` parameters in `PLDMNoise`
### Fixed
### Removed
- Unnecessary default arguments from the `powerlaw()` function.
=======
- Doing `model.par = something` will try to assign to `par.quantity` or `par.value` but will give warning
### Fixed
### Removed
- Removed the argument `--usepickle` in `event_optimize` as the `load_events_weights` function checks the events file type to see if the 
file is a pickle file.
- Removed obsolete code, such as manually tracking the progress of the MCMC run within `event_optimize`
>>>>>>> 8c9a6892
<|MERGE_RESOLUTION|>--- conflicted
+++ resolved
@@ -13,19 +13,14 @@
 - Updated the `maxMJD` argument in `event_optimize` to default to the current mjd
 ### Added
 - Type hints in `pint.derived_quantities`
-<<<<<<< HEAD
+- Doing `model.par = something` will try to assign to `par.quantity` or `par.value` but will give warning
 - `plrednoise_from_wavex()` and `pldmnoise_from_dmwavex()` functions now compute `TNRedFLow` and `TNDMFLow`
 - `powerlaw_corner` function
 - `TNREDFLOW` and `TNREDCORNER` parameters in `PLRedNoise`
 - `TNDMFLOW` and `TNDMCORNER` parameters in `PLDMNoise`
 ### Fixed
 ### Removed
-- Unnecessary default arguments from the `powerlaw()` function.
-=======
-- Doing `model.par = something` will try to assign to `par.quantity` or `par.value` but will give warning
-### Fixed
-### Removed
 - Removed the argument `--usepickle` in `event_optimize` as the `load_events_weights` function checks the events file type to see if the 
 file is a pickle file.
 - Removed obsolete code, such as manually tracking the progress of the MCMC run within `event_optimize`
->>>>>>> 8c9a6892
+- Unnecessary default arguments from the `powerlaw()` function.