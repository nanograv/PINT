--- conflicted
+++ resolved
@@ -25,13 +25,10 @@
 - Test for `pint.utils.split_swx()`
 - Custom type definitions for type hints
 - Added `citation.cff`
-<<<<<<< HEAD
+- `convert_tcb2tdb`, `tcb2tdb_scale_factor`, and `effective_dimensionality` attributes for `floatParameter`s, `MJDParameter`s, `AngleParameter`s, `maskParameter`s, and `prefixParameter`s.
+- Documentation: HOWTO about determining tcb<->tdb scaling factors
 - `pint.models.chromatic_model.Chromatic` as the base class for variable-index chromatic delays.
 - `pint.models.chromatic_model.ChromaticCM` for a Taylor series representation of the variable-index chromatic delay.
-=======
-- `convert_tcb2tdb`, `tcb2tdb_scale_factor`, and `effective_dimensionality` attributes for `floatParameter`s, `MJDParameter`s, `AngleParameter`s, `maskParameter`s, and `prefixParameter`s.
-- Documentation: HOWTO about determining tcb<->tdb scaling factors
->>>>>>> b0fcc446
 ### Fixed
 - `pint.utils.split_swx()` to use updated `SolarWindDispersionX()` parameter naming convention 
 - Fix #1759 by changing order of comparison
