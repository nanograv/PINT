# Changelog
All notable changes to this project will be documented in this file.

The format is based on [Keep a Changelog](https://keepachangelog.com/en/1.0.0/),
and this project, at least loosely, adheres to [Semantic Versioning](https://semver.org/spec/v2.0.0.html).

This file contains the unreleased changes to the codebase. See CHANGELOG.md for
the released changes.

## Unreleased
### Changed
### Added
<<<<<<< HEAD
- Time derivatives of NE_SW in `SolarWindDispersion`
- New prefix pattern for `split_prefixed_name` to handle derivatives of NE_SW
- Added an option `nbin` to `photonphase` to decide how many phase bins to use for the phaseogram
- Added an option `linearize_model` to speed up the photon phases calculation within `event_optimize` through the designmatrix.
- Added AIC and BIC calculation to be written in the post fit parfile from `event_optimize`
- When TCB->TDB conversion info is missing, will print parameter name
- Piecewise-constant model for chromatic variations (CMX)
- `add_param` returns the name of the parameter (useful for numbered parameters)
- `introduces_dm_errors` class attribute in `NoiseComponent`s to distinguish DM noise
- Simulate correlated DM noise for wideband TOAs
- Rerun intermittent failures in CI
- micromamba CI environment for testing macOS-latest, without tox
- models now have metadata dictionary
=======
>>>>>>> 91be3152
### Fixed
### Removed
<|MERGE_RESOLUTION|>--- conflicted
+++ resolved
@@ -10,21 +10,6 @@
 ## Unreleased
 ### Changed
 ### Added
-<<<<<<< HEAD
-- Time derivatives of NE_SW in `SolarWindDispersion`
-- New prefix pattern for `split_prefixed_name` to handle derivatives of NE_SW
-- Added an option `nbin` to `photonphase` to decide how many phase bins to use for the phaseogram
-- Added an option `linearize_model` to speed up the photon phases calculation within `event_optimize` through the designmatrix.
-- Added AIC and BIC calculation to be written in the post fit parfile from `event_optimize`
-- When TCB->TDB conversion info is missing, will print parameter name
-- Piecewise-constant model for chromatic variations (CMX)
-- `add_param` returns the name of the parameter (useful for numbered parameters)
-- `introduces_dm_errors` class attribute in `NoiseComponent`s to distinguish DM noise
 - Simulate correlated DM noise for wideband TOAs
-- Rerun intermittent failures in CI
-- micromamba CI environment for testing macOS-latest, without tox
-- models now have metadata dictionary
-=======
->>>>>>> 91be3152
 ### Fixed
 ### Removed
