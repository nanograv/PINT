# Changelog
All notable changes to this project will be documented in this file.

The format is based on [Keep a Changelog](https://keepachangelog.com/en/1.0.0/),
and this project, at least loosely, adheres to [Semantic Versioning](https://semver.org/spec/v2.0.0.html).

This file contains the unreleased changes to the codebase. See CHANGELOG.md for
the released changes.

## Unreleased
### Changed
<<<<<<< HEAD
- Avoided unnecessary creation of `SkyCoord` objects in `AstrometryEquatorial` and `AstrometryEcliptic`.
- Avoided unnecessary `TOAs` table slices in `SolarSystemShapiro`
- Allow "CLK UNCORR" in par files (indicates no GPS or BIPM corrections). 
- Better documentation for `akaike_information_criterion()`
- Type hinting for most of the `pint.utils` module
- `funcParameter`s are no longer listed in the `pintk` interface.
- Updated location of CCERA
- Removed `include_bipm`, and `bipm_version` from the Observatory class. Now they are passed as arguments to `site.clock_correction()`
- Renamed `include_gps` to `apply_gps2utc` in the Observatory class
- Removed `apply_gps2utc` from `TOAs.clock_corr_info` since it can be different for different observatories. It is not a global setting.
- The following observatories no longer have a default of `include_bipm=False`: magic, lst, virgo, lho, llo, geo600, kagra, hess, hawc
- New algorithm for TCB <-> TDB conversion
- Changed `TNRedC` and `TNDMC` into `intParameter`s; made their default values explicit.
- `get_rednoise_freqs()` and `get_rednoise_freqs()` now take `f_1` as input instead of `Tspan`.
- Reordered plotting axes in `pintk`
- Changed `scipy.integrate.simps` to `scipy.integrate.simpson` to work with scipy 1.14
### Added
- `bayesian_information_criterion()` function 
- `dmx_setup` function
- `funcParameter`s are no longer listed in the `pintk` interface.
- `pintk` now reads and automatically converts TCB par files and par files with `BINARY T2`.
- Test for `pint.utils.split_swx()`
- Custom type definitions for type hints
- Added `citation.cff`
- `convert_tcb2tdb`, `tcb2tdb_scale_factor`, and `effective_dimensionality` attributes for `floatParameter`s, `MJDParameter`s, `AngleParameter`s, `maskParameter`s, and `prefixParameter`s.
- Added `pint.observatory.find_latest_bipm()` which returns latest BIPM year available
- Documentation: HOWTO about determining tcb<->tdb scaling factors
- `plrednoise_from_wavex()` and `pldmnoise_from_dmwavex()` functions now compute `TNRedFLow` and `TNDMFLow`
- `powerlaw_corner` function
- `TNREDFLOW` and `TNREDCORNER` parameters in `PLRedNoise`
- `TNDMFLOW` and `TNDMCORNER` parameters in `PLDMNoise`
- Type hints in `pint.toa` and `get_model()` & `get_model_and_toas()` functions
- `pint.models.chromatic_model.Chromatic` as the base class for variable-index chromatic delays.
- `pint.models.chromatic_model.ChromaticCM` for a Taylor series representation of the variable-index chromatic delay.
- Whitened residuals (`white-res`) as a plotting axis in `pintk`
- `TOAs.get_Tspan()` method
### Fixed
- `pint.utils.split_swx()` to use updated `SolarWindDispersionX()` parameter naming convention 
- Fix #1759 by changing order of comparison
- Moved the test in `test_pmtransform_units.py` into a function.
- Fixed bug in residual calculation when adding or removing phase wraps
- Fix #1766 by correcting logic and more clearly naming argument (clkcorr->undo_clkcorr)
- `make_fake_toas_fromtim` now handles BIPM corrections and wideband DMs correctly. 
- Fix removal of top-level parameter
- Minimal fixes to allow usage of numpy 2.0
### Removed
- Unnecessary default arguments from the `powerlaw()` function.
=======
### Added
### Fixed
### Removed
>>>>>>> 73bc3509
<|MERGE_RESOLUTION|>--- conflicted
+++ resolved
@@ -9,56 +9,11 @@
 
 ## Unreleased
 ### Changed
-<<<<<<< HEAD
-- Avoided unnecessary creation of `SkyCoord` objects in `AstrometryEquatorial` and `AstrometryEcliptic`.
-- Avoided unnecessary `TOAs` table slices in `SolarSystemShapiro`
-- Allow "CLK UNCORR" in par files (indicates no GPS or BIPM corrections). 
-- Better documentation for `akaike_information_criterion()`
-- Type hinting for most of the `pint.utils` module
-- `funcParameter`s are no longer listed in the `pintk` interface.
-- Updated location of CCERA
-- Removed `include_bipm`, and `bipm_version` from the Observatory class. Now they are passed as arguments to `site.clock_correction()`
-- Renamed `include_gps` to `apply_gps2utc` in the Observatory class
-- Removed `apply_gps2utc` from `TOAs.clock_corr_info` since it can be different for different observatories. It is not a global setting.
-- The following observatories no longer have a default of `include_bipm=False`: magic, lst, virgo, lho, llo, geo600, kagra, hess, hawc
-- New algorithm for TCB <-> TDB conversion
-- Changed `TNRedC` and `TNDMC` into `intParameter`s; made their default values explicit.
-- `get_rednoise_freqs()` and `get_rednoise_freqs()` now take `f_1` as input instead of `Tspan`.
-- Reordered plotting axes in `pintk`
-- Changed `scipy.integrate.simps` to `scipy.integrate.simpson` to work with scipy 1.14
 ### Added
-- `bayesian_information_criterion()` function 
-- `dmx_setup` function
-- `funcParameter`s are no longer listed in the `pintk` interface.
-- `pintk` now reads and automatically converts TCB par files and par files with `BINARY T2`.
-- Test for `pint.utils.split_swx()`
-- Custom type definitions for type hints
-- Added `citation.cff`
-- `convert_tcb2tdb`, `tcb2tdb_scale_factor`, and `effective_dimensionality` attributes for `floatParameter`s, `MJDParameter`s, `AngleParameter`s, `maskParameter`s, and `prefixParameter`s.
-- Added `pint.observatory.find_latest_bipm()` which returns latest BIPM year available
-- Documentation: HOWTO about determining tcb<->tdb scaling factors
 - `plrednoise_from_wavex()` and `pldmnoise_from_dmwavex()` functions now compute `TNRedFLow` and `TNDMFLow`
 - `powerlaw_corner` function
 - `TNREDFLOW` and `TNREDCORNER` parameters in `PLRedNoise`
 - `TNDMFLOW` and `TNDMCORNER` parameters in `PLDMNoise`
-- Type hints in `pint.toa` and `get_model()` & `get_model_and_toas()` functions
-- `pint.models.chromatic_model.Chromatic` as the base class for variable-index chromatic delays.
-- `pint.models.chromatic_model.ChromaticCM` for a Taylor series representation of the variable-index chromatic delay.
-- Whitened residuals (`white-res`) as a plotting axis in `pintk`
-- `TOAs.get_Tspan()` method
-### Fixed
-- `pint.utils.split_swx()` to use updated `SolarWindDispersionX()` parameter naming convention 
-- Fix #1759 by changing order of comparison
-- Moved the test in `test_pmtransform_units.py` into a function.
-- Fixed bug in residual calculation when adding or removing phase wraps
-- Fix #1766 by correcting logic and more clearly naming argument (clkcorr->undo_clkcorr)
-- `make_fake_toas_fromtim` now handles BIPM corrections and wideband DMs correctly. 
-- Fix removal of top-level parameter
-- Minimal fixes to allow usage of numpy 2.0
-### Removed
-- Unnecessary default arguments from the `powerlaw()` function.
-=======
-### Added
 ### Fixed
 ### Removed
->>>>>>> 73bc3509
+- Unnecessary default arguments from the `powerlaw()` function.