--- conflicted
+++ resolved
@@ -11,13 +11,10 @@
 ### Changed
 - Moved the events -> TOAs and photon weights code into the function `load_events_weights` within `event_optimize`.
 - Updated the `maxMJD` argument in `event_optimize` to default to the current mjd
-<<<<<<< HEAD
 - More validation for correlated noise components in `TimingModel`
 - Moved functions related to `WaveX`, `DMWaveX`, and `CMWaveX` from `pint.utils` to their own namespaces within `pint.models`
 - Moved `plrednoise_from_wavex` and similar functions from `pint.utils` to `pint.noise_analysis`
-=======
 - `maskParameter.__repr__()` output now includes the frozen attribute.
->>>>>>> bcff1145
 - Changed default value of `FDJUMPLOG` to `Y`
 - Bumped `black` version to 24.x
 ### Added
