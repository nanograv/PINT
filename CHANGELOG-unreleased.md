--- conflicted
+++ resolved
@@ -12,11 +12,8 @@
 ### Added
 - Third-order Roemer delay terms to ELL1 model
 ### Fixed
-<<<<<<< HEAD
 - fixed docstring for `add_param_from_top`
 - Gridded calculations now respect logger settings
 - Event TOAs now have default error that is non-zero, and can set as desired
 - Deleting JUMP1 from flag tables will not prevent fitting
-=======
->>>>>>> 73a425cc
 ### Removed