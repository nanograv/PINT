--- conflicted
+++ resolved
@@ -20,11 +20,8 @@
 - PLSWNoise: a Fourier basis stochastic solar wind model. See Hazboun et al. 2022 for details.
 - Explicitly specify the Tspan for power-law GP noise parameters (TN*TSPAN)
 - Parallel execution and work stealing in CI tests
-<<<<<<< HEAD
 - Chromatic exponential dip model
-=======
 - Make `WidebandTOAResiduals.noise_resids` available as a `@property`
->>>>>>> b675a9ce
 ### Fixed
 - `TimingModel.total_dm()` now returns zero when no DM component is present in the model.
 - Made `TimingModel.toa_covariance_matrix()` not explicitly dependent on `ScaleToaError`
