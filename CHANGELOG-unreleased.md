--- conflicted
+++ resolved
@@ -15,11 +15,8 @@
 - Better documentation for `akaike_information_criterion()`
 ### Added
 - `bayesian_information_criterion()` function 
-<<<<<<< HEAD
+- test for `pint.utils.split_swx()` 
 - A more general algorithm for TCB <-> TDB conversion
-=======
-- test for `pint.utils.split_swx()` 
->>>>>>> 0e607ed3
 ### Fixed
 - `pint.utils.split_swx()` to use updated `SolarWindDispersionX()` parameter naming convention 
 ### Removed