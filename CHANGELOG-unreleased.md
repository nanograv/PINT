--- conflicted
+++ resolved
@@ -38,10 +38,7 @@
 - Fixed `make_fake_toas_fromtim`
 - Use `Hessian` instead of `Hessdiag` in `DownhillFitter._fit_noise`; compute noise parameter uncertainties only once in `DownhillFitter.fit_toas`.
 - Consistent naming in `TimingModel.get_params_mapping()`
-<<<<<<< HEAD
-- `get_observatory()` no longer overwrites `include_gps` and `include_bipm` of `Observatory` objects unless explicitly stated.
-=======
 - Better exceptions for unsupported/unimplemented binary models (BTX, MSS, etc.)
 - Emit warnings when `WaveX`/`DMWaveX` is used together with other representations of red/DM noise
->>>>>>> c50630d7
+- `get_observatory()` no longer overwrites `include_gps` and `include_bipm` of `Observatory` objects unless explicitly stated.
 ### Removed