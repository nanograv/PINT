--- conflicted
+++ resolved
@@ -45,13 +45,10 @@
 - `Residuals.calc_whitened_resids()` method
 - Plot wideband DM measurements, wideband DM residuals, and wideband DM errors in `pintk`. (Disabled for narrowband data.)
 - Optionally generate multi-frequency TOAs in an epoch using `make_fake_toas_uniform` and `make_fake_toas_fromMJDs`
-<<<<<<< HEAD
+- Documentation: Example notebook for simulations and flag usage
 - Documentation: Example notebook for simulations
 - `pint.models.chromatic_model.Chromatic` as the base class for variable-index chromatic delays.
 - `pint.models.chromatic_model.ChromaticCM` for a Taylor series representation of the variable-index chromatic delay.
-=======
-- Documentation: Example notebook for simulations and flag usage
->>>>>>> fcae2aa3
 ### Fixed
 - Wave model `validate()` can correctly use PEPOCH to assign WAVEEPOCH parameter
 - Fixed RTD by specifying theme explicitly.
