--- conflicted
+++ resolved
@@ -9,11 +9,8 @@
 
 ## Unreleased
 ### Changed
-<<<<<<< HEAD
+- Made the addition of a TZR TOA (`AbsPhase`) in the `TimingModel` explicit in `Residuals` class.
 - Made the parameter order in `TimingModel.designmatrix` consistent with `TimingModel.free_params`
-=======
-- Made the addition of a TZR TOA (`AbsPhase`) in the `TimingModel` explicit in `Residuals` class.
->>>>>>> 34b32005
 ### Added
 - Third-order Roemer delay terms to ELL1 model
 - Options to add a TZR TOA (`AbsPhase`) during the creation of a `TimingModel` using `ModelBuilder.__call__`, `get_model`, and `get_model_and_toas`
