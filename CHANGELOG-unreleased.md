# Changelog
All notable changes to this project will be documented in this file.

The format is based on [Keep a Changelog](https://keepachangelog.com/en/1.0.0/),
and this project, at least loosely, adheres to [Semantic Versioning](https://semver.org/spec/v2.0.0.html).

This file contains the unreleased changes to the codebase. See CHANGELOG.md for
the released changes.

## Unreleased
### Changed
- Moved `get_derived_params` to `timing_model`
- `check_ephemeris_connection` CI test no longer requires access to static NANOGrav site
- `TimingModel.compare()` now calls `change_binary_epoch()`.
- When clock files contain out-of-order entries, the exception now records the first MJDs that are out of order
- `np.compat.long` -> `int` (former is deprecated)
- Turned ErfaWarning into an exception during testing; cleaned up test suite.
### Added
- Added numdifftools to setup.cfg to match requirements.txt
- Documentation: Added `convert_parfile` to list of command-line tools in RTD
- DDH binary model
- function `pint.utils.xxxselections` to do DMX-style selections for any parameter name
- Plot model DM in pintk
- More tests for pintk
- Maximum likelihood fitting for ECORR
    - `is_time_correlated` class attribute in correlated `NoiseComponent`s
    - `has_time_correlated_errors` property in `TimingModel`
    - `Residuals._calc_ecorr_chi2()` method for fast chi2 computation using Sherman-Morrison identity
    - `pint.utils.sherman_morrison_dot` and `pint.utils.woodbury_dot`
    - Refactored repeated code out of `Residuals.calc_phase_mean` and `Residuals.calc_time_mean`
    - Simplified `Residuals._calc_gls_chi2()` so that it uses Woodbury identity directly
    - Refactored WLS chi2 code out of `Residuals.calc_chi2()` into a new function `Residuals._calc_wls_chi2()`
    - `Residuals.d_lnlikelihood_d_whitenoise_param` will throw a `NotImplementedError` when correlated noise is present.
    - `DownhillFitter._fit_noise()` doesn't use derivatives when correlated noise is present.
    - Documentation: Noise fitting example notebook.
- `freeze_params` option in `wavex_setup` and `dmwavex_setup`
- `plrednoise_from_wavex`, `pldmnoise_from_dmwavex`, and `find_optimal_nharms` functions
- fake TOAs can be created with `subtract_mean=False`, to maintain phase coherence between different data sets
- FDJumpDM component for System-dependent DM offsets / Index-0 FD jumps 
- Documentation: Explanation for FDJUMP and FDJUMPDM
### Fixed
- `MCMC_walkthrough` notebook now runs
- Fixed runtime data README 
- Fixed `derived_params` when OMDOT has 0 uncertainty
- `model.find_empty_masks` will now also look at DMX and SWX parameters
- Fixed `make_fake_toas_fromtim`
- Use `Hessian` instead of `Hessdiag` in `DownhillFitter._fit_noise`; compute noise parameter uncertainties only once in `DownhillFitter.fit_toas`.
- Consistent naming in `TimingModel.get_params_mapping()`
- Better exceptions for unsupported/unimplemented binary models (BTX, MSS, etc.)
- Emit warnings when `WaveX`/`DMWaveX` is used together with other representations of red/DM noise
- `get_observatory()` no longer overwrites `include_gps` and `include_bipm` of `Observatory` objects unless explicitly stated (BIPM and GPS clock corrections no longer incorrectly applied to BAT TOAs).
- Added back `spacecraft` as an alias for `stl_geo`
<<<<<<< HEAD
- Docstring of `DispersionJump`
=======
- Fix bug 1729 (missing f-string)
>>>>>>> 080d65cf
### Removed<|MERGE_RESOLUTION|>--- conflicted
+++ resolved
@@ -50,9 +50,6 @@
 - Emit warnings when `WaveX`/`DMWaveX` is used together with other representations of red/DM noise
 - `get_observatory()` no longer overwrites `include_gps` and `include_bipm` of `Observatory` objects unless explicitly stated (BIPM and GPS clock corrections no longer incorrectly applied to BAT TOAs).
 - Added back `spacecraft` as an alias for `stl_geo`
-<<<<<<< HEAD
+- Fix bug 1729 (missing f-string)
 - Docstring of `DispersionJump`
-=======
-- Fix bug 1729 (missing f-string)
->>>>>>> 080d65cf
 ### Removed