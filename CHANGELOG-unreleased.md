--- conflicted
+++ resolved
@@ -11,24 +11,18 @@
 ### Changed
 - Simulation functions no longer subtract the residual mean by default.
 ### Added
-<<<<<<< HEAD
 - `WidebandTOAResiduals.calc_wideband_resids()` and `TimingModel.scaled_wideband_uncertainty()` methods
 - New abstract base classes `WhiteNoiseComponent` and `CorrelatedNoiseComponent` (changed the type hierarchy of `NoiseComponent`s)
 - `get_dm_noise_basis()` and `get_wideband_noise_basis()` methods in `CorrelatedNoiseComponent`
 - `noise_model_dm_designmatrix()`, `noise_model_wideband_designmatrix()`, `full_wideband_designmatrix()`, `dm_designmatrix()`, `wideband_designmatrix()` methods in `TimingModel`
 - Type hints in `pint.fitter`
 - PLSWNoise: a Fourier basis stochastic solar wind model. See Hazboun et al. 2022 for details.
+- Explicitly specify the Tspan for power-law GP noise parameters (TN*TSPAN)
 ### Fixed
 - `TimingModel.total_dm()` now returns zero when no DM component is present in the model.
 - Made `TimingModel.toa_covariance_matrix()` not explicitly dependent on `ScaleToaError`
 - Simulate DM noise in wideband TOAs correctly (Moved the functionality of `update_fake_dms()` to `make_fake_toas()`)
-=======
-- Explicitly specify the Tspan for power-law GP noise parameters (TN*TSPAN)
 - TCB <-> TDB conversion for power-law GP noise parameters.
-- Type hints in `pint.fitter`
-- PLSWNoise: a Fourier basis stochastic solar wind model. See Hazboun et al. 2022 for details.
-### Fixed
 - TN*C parameter are now `intParameters`
->>>>>>> f601eb05
 - Bug in `Fitter.plot()`
 ### Removed