--- conflicted
+++ resolved
@@ -57,11 +57,8 @@
     "FTest",
     "add_dummy_distance",
     "remove_dummy_distance",
-<<<<<<< HEAD
     "calculate_random_models",
-=======
     "info_string",
->>>>>>> 047000a6
 ]
 
 
