--- conflicted
+++ resolved
@@ -134,12 +134,7 @@
     Define some messages that are never seen (e.g., Deprecation Warnings).
     Others that will only be seen once.  Filtering of those is done on the basis of regular expressions.
     """
-
-<<<<<<< HEAD
-    def __init__(self, onlyonce=None, never=None, onlyonce_level="INFO"):
-        """
-        Define regexs for messages that will only be seen once.  Use ``\\S+`` for a variable that might change.
-=======
+    
     def __init__(
         self,
         onlyonce: Optional[List[str]] = None,
@@ -147,8 +142,7 @@
         onlyonce_level: str = "INFO",
     ) -> None:
         r"""
-        Define regexs for messages that will only be seen once.  Use ``\S+`` for a variable that might change.
->>>>>>> 840cf96d
+        Define regexs for messages that will only be seen once.  Use ``\\S+`` for a variable that might change.
         If a message comes through with a new value for that variable, it will be seen.
 
         Make sure to escape other regex commands like ``()``.
