"""PINT Is Not TEMPO3!

This package has many submodules, but useful starting places may be
:class:`pint.toa.TOAs`, :class:`pint.models.timing_model.TimingModel`, and
:class:`pint.residuals.Residuals`.

Below you will find a tree of submodules. The online documentation should also
provide a usable table of contents.

These docstrings contain reference documentation; for tutorials, explanations,
or how-to documentation, please see other sections of the online documentation.
"""

import astropy
import astropy.constants as c
import astropy.time as time
import astropy.units as u
import numpy as np
import pkg_resources
from astropy.units import si
from pathlib import Path

<<<<<<< HEAD
from typing import Tuple, Union, IO

=======
>>>>>>> 76994bbe
from pint import logging
from pint.extern._version import get_versions
from pint.pulsar_ecliptic import PulsarEcliptic
from pint.pulsar_mjd import PulsarMJD, time_to_longdouble  # ensure always loaded

from pint.utils import info_string


__all__ = [
    "__version__",
    "ls",
    "dmu",
    "light_second_equivalency",
    "hourangle_second",
    "pulsar_mjd",
    "GMsun",
    "Tsun",
    "Tmercury",
    "Tvenus",
    "Tearth",
    "Tmars",
    "Tjupiter",
    "Tsaturn",
    "Turanus",
    "Tneptune",
    "J2000",
    "J2000ld",
    "JD_MJD",
    "pint_units",
    # "PulsarEcliptic",
    # "PulsarMJD",
]

__version__ = get_versions()["version"]

# Define a few important constants

# light-second unit
ls = u.def_unit("ls", c.c * 1.0 * u.s)

# DM unit (pc cm^-3)
dmu = u.def_unit("dmu", u.pc * u.cm**-3)

# This value is cited from Duncan Lorimer, Michael Kramer, Handbook of Pulsar
# Astronomy, Second edition, Page 86, Note 1
DMconst = 1.0 / 2.41e-4 * u.MHz * u.MHz * u.s * u.cm**3 / u.pc

# define equivalency for astropy units
light_second_equivalency = [(ls, si.second, lambda x: x, lambda x: x)]
# hourangle_second unit
hourangle_second = u.def_unit("hourangle_second", u.hourangle / np.longdouble(3600.0))

# Following are from here:
# http://ssd.jpl.nasa.gov/?constants (grabbed on 30 Dec 2013)
GMsun = 1.32712440018e20 * u.m**3 / u.s**2

# Solar mass in time units (sec)
Tsun = (GMsun / c.c**3).to(u.s)

# Planet system(!) masses in time units
Tmercury = Tsun / 6023600.0
Tvenus = Tsun / 408523.71
Tearth = Tsun / 328900.56  # Includes Moon!
Tmars = Tsun / 3098708.0
Tjupiter = Tsun / 1047.3486
Tsaturn = Tsun / 3497.898
Turanus = Tsun / 22902.98
Tneptune = Tsun / 19412.24

# The Epoch J2000
J2000 = time.Time("2000-01-01 12:00:00", scale="utc")
J2000ld = time_to_longdouble(J2000)
JD_MJD = 2400000.5
# PINT special units list
pint_units = {
    "H:M:S": u.hourangle,
    "D:M:S": u.deg,
    "lt-s": ls,
    "ls": ls,
    "Tsun": Tsun,
    "GMsun": GMsun,
    "MJD": u.day,
    "pulse phase": u.dimensionless_unscaled,
    "hourangle_second": hourangle_second,
}

import astropy.version

if astropy.version.major < 4:
    raise ValueError(
        f"astropy version must be >=4 (currently it is {astropy.version.major})"
    )


def print_info():
    """Print the OS version, Python version, PINT version, versions of the dependencies etc."""
<<<<<<< HEAD
    print(info_string(detailed=True))


# custom types
# Something that is a Quantity or can behave like one (with units assumed)
quantity_like = Union[float, np.ndarray, u.Quantity]
# Something that is a Time or can behave like one
time_like = Union[float, np.ndarray, u.Quantity, time.Time, Tuple[float, float]]
file_like = Union[str, Path, IO]
dir_like = Union[str, Path]
toas_index_like = Union[str, tuple, np.ndarray, slice, int]
=======
    print(info_string(detailed=True))
>>>>>>> 76994bbe
<|MERGE_RESOLUTION|>--- conflicted
+++ resolved
@@ -20,11 +20,6 @@
 from astropy.units import si
 from pathlib import Path
 
-<<<<<<< HEAD
-from typing import Tuple, Union, IO
-
-=======
->>>>>>> 76994bbe
 from pint import logging
 from pint.extern._version import get_versions
 from pint.pulsar_ecliptic import PulsarEcliptic
@@ -121,18 +116,4 @@
 
 def print_info():
     """Print the OS version, Python version, PINT version, versions of the dependencies etc."""
-<<<<<<< HEAD
-    print(info_string(detailed=True))
-
-
-# custom types
-# Something that is a Quantity or can behave like one (with units assumed)
-quantity_like = Union[float, np.ndarray, u.Quantity]
-# Something that is a Time or can behave like one
-time_like = Union[float, np.ndarray, u.Quantity, time.Time, Tuple[float, float]]
-file_like = Union[str, Path, IO]
-dir_like = Union[str, Path]
-toas_index_like = Union[str, tuple, np.ndarray, slice, int]
-=======
-    print(info_string(detailed=True))
->>>>>>> 76994bbe
+    print(info_string(detailed=True))