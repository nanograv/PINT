--- conflicted
+++ resolved
@@ -2082,7 +2082,6 @@
                 include_bipm=include_bipm,
                 bipm_version=bipm_version,
             )
-<<<<<<< HEAD
             clock_corrections = site.clock_corrections(
                 time.Time(self["mjd"][grp]), limits=limits
             )
@@ -2092,28 +2091,7 @@
                 self["mjd"][jj] += time.TimeDelta(corrections[jj])
                 if corrections[jj] != 0:
                     flags[jj]["clkcorr"] = str(corrections[jj].to_value(u.s))
-=======
-            loind, hiind = self.table.groups.indices[ii : ii + 2]
-            # First apply any TIME statements
-            for jj in range(loind, hiind):
-                if "to" in flags[jj]:
-                    # TIME commands are in sec
-                    # SUGGESTION(@paulray): These time correction units should
-                    # be applied in the parser, not here. In the table the time
-                    # correction should have units.
-                    # @aarchiba: flags should store strings only
-                    corr[jj] = float(flags[jj]["to"]) * u.s
-                    times[jj] += time.TimeDelta(corr[jj])
-
-            gcorr = site.clock_corrections(time.Time(grp["mjd"]), limits=limits)
-            for jj, cc in enumerate(gcorr):
-                grp["mjd"][jj] += time.TimeDelta(cc)
-            corr[loind:hiind] += gcorr
-            # Now update the flags with the clock correction used
-            for jj in range(loind, hiind):
-                if corr[jj] != 0:
-                    flags[jj]["clkcorr"] = str(corr[jj].to_value(u.s))
->>>>>>> 0773f91b
+
         # Update clock correction info
         self.clock_corr_info.update(
             {
