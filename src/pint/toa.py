--- conflicted
+++ resolved
@@ -2086,14 +2086,8 @@
             for jj, cc in zip(grp, gcorr):
                 self["mjd"][jj] += time.TimeDelta(cc)
 
-<<<<<<< HEAD
             corr[grp] += gcorr
-=======
-            gcorr = site.clock_corrections(time.Time(grp["mjd"]), limits=limits)
-            for jj, cc in enumerate(gcorr):
-                grp["mjd"][jj] += time.TimeDelta(cc)
-            corr[loind:hiind] += gcorr
->>>>>>> fa1dc4c5
+
             # Now update the flags with the clock correction used
             for jj in grp:
                 if corr[jj] != 0:
