--- conflicted
+++ resolved
@@ -5,11 +5,8 @@
 import warnings
 
 import astropy.units as u
-<<<<<<< HEAD
 import astropy.constants as const
-=======
 from astropy.table import Table
->>>>>>> b12a77b6
 import numpy as np
 from loguru import logger as log
 
@@ -579,11 +576,8 @@
         freqs = self._parent.barycentric_radio_freq(toas).to(u.MHz)
         fref = 1400 * u.MHz
         D = (fref.value / freqs.value) ** 2
-<<<<<<< HEAD
         nf = self.get_pl_vals()[2]
         Fmat = create_fourier_design_matrix(t, nf)
-=======
->>>>>>> b12a77b6
 
         return Fmat * D[:, None]
 
@@ -1266,10 +1260,11 @@
     :param f_low_cut: Minimum frequency to include [Hz]
     :return: Power spectral density
     """
-
-<<<<<<< HEAD
-    fyr = 1 / 3.16e7
-    return A**2 / 12.0 / np.pi**2 * fyr ** (gamma - 3) * f ** (-gamma)
+    f_low_cut = f_low_cut if f_low_cut is not None else np.min(f)
+    above_fl = np.array(f >= f_low_cut, dtype=float)
+
+    fyr = (1 / u.year).to_value(u.Hz)
+    return A**2 / 12.0 / np.pi**2 * fyr ** (gamma - 3) * f ** (-gamma) * above_fl
 
 
 #### the follow four functions are copied from enterprise_extensions.chromatic.solar_wind.py
@@ -1324,11 +1319,4 @@
     theta_impact = np.arccos(-Re_cos_theta_impact / R_earth)
     b = np.sqrt(R_earth**2 - Re_cos_theta_impact**2)
 
-    return theta_impact, R_earth, b, -Re_cos_theta_impact
-=======
-    f_low_cut = f_low_cut if f_low_cut is not None else np.min(f)
-    above_fl = np.array(f >= f_low_cut, dtype=float)
-
-    fyr = (1 / u.year).to_value(u.Hz)
-    return A**2 / 12.0 / np.pi**2 * fyr ** (gamma - 3) * f ** (-gamma) * above_fl
->>>>>>> b12a77b6
+    return theta_impact, R_earth, b, -Re_cos_theta_impact