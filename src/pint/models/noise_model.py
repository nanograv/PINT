--- conflicted
+++ resolved
@@ -1134,13 +1134,8 @@
     :return: Power spectral density
     """
 
-<<<<<<< HEAD
     f_low_cut = f_low_cut if f_low_cut is not None else np.min(f)
     above_fl = np.array(f >= f_low_cut, dtype=float)
 
-    fyr = 1 / 3.16e7
-    return A**2 / 12.0 / np.pi**2 * fyr ** (gamma - 3) * f ** (-gamma) * above_fl
-=======
     fyr = (1 / u.year).to_value(u.Hz)
-    return A**2 / 12.0 / np.pi**2 * fyr ** (gamma - 3) * f ** (-gamma)
->>>>>>> 3a801a2f
+    return A**2 / 12.0 / np.pi**2 * fyr ** (gamma - 3) * f ** (-gamma) * above_fl