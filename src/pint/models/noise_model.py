"""Pulsar timing noise models."""

import copy
import warnings

import astropy.units as u
import numpy as np

from loguru import logger as log

from pint.models.parameter import floatParameter, maskParameter
from pint.models.timing_model import Component
from pint import dmu, DMconst


class NoiseComponent(Component):
<<<<<<< HEAD
    """Abstract base class for all noise components."""
=======
>>>>>>> f6cbcd53

    introduces_dm_errors = False

    def __init__(
        self,
    ):
        super().__init__()
        self.covariance_matrix_funcs = []
        self.scaled_toa_sigma_funcs = []  # Need to move this to a special place.
        self.scaled_dm_sigma_funcs = []
        # TODO This works right now. But if we want to expend noise model, we
        # need to think about the design now. If we do not define the list
        # here and calling the same name from other component, it will get
        # it from the component that hosts it. It has the risk to duplicate
        # the list elements.
        self.dm_covariance_matrix_funcs_component = []
        self.basis_funcs = []


class WhiteNoiseComponent(NoiseComponent):
    """Abstract base class for all white noise components."""

    introduces_correlated_errors = False


class CorrelatedNoiseComponent(NoiseComponent):
    """Abstract base class for all correlated noise components."""

    introduces_correlated_errors = True
    is_time_correlated = False

    def get_noise_basis(self, toas):
        raise NotImplementedError

    def get_noise_weights(self, toas):
        raise NotImplementedError

    def get_dm_noise_basis(self, toas):
        """The DM part of the basis matrix for wideband datsets. This is non-zero
        only for DM noise. The output is a numpy array but it has units of dmu/s
        by convention since the noise amplitudes are defined to have dimensions of
        time."""
        toa_noise_basis = self.get_noise_basis(toas)
        if self.introduces_dm_errors:
            freqs = self._parent.barycentric_radio_freq(toas)
            return (toa_noise_basis * (freqs**2 / DMconst)[:, None]).to_value(dmu / u.s)
        else:
            return np.zeros_like(toa_noise_basis)

    def get_wideband_noise_basis(self, toas):
        """The wideband noise basis including both TOA and DM parts. The TOA part
        of the matrix is dimensionless but the DM part of the basis has units of
        dmu/s."""
        M_toa = self.get_noise_basis(toas)
        M_dm = self.get_dm_noise_basis(toas)
        return np.vstack((M_toa, M_dm))


class ScaleToaError(WhiteNoiseComponent):
    """Correct the reported TOA uncertainties. The corrections account for
    imperfections in the TOA measurement and pulse jitter.

    Parameters supported:

    .. paramtable::
        :class: pint.models.noise_model.ScaleToaError

    Note
    ----
    Ref: NANOGrav 11 yrs data

    """

    register = True
    category = "scale_toa_error"

    def __init__(
        self,
    ):
        super().__init__()

        self.add_param(
            maskParameter(
                name="EFAC",
                units="",
                aliases=["T2EFAC", "TNEF"],
                description="A multiplication factor on the measured TOA uncertainties,",
                convert_tcb2tdb=False,
            )
        )

        self.add_param(
            maskParameter(
                name="EQUAD",
                units="us",
                aliases=["T2EQUAD"],
                description="An error term added in quadrature to the scaled (by EFAC) TOA uncertainty.",
                convert_tcb2tdb=False,
            )
        )

        self.add_param(
            maskParameter(
                name="TNEQ",
                units=u.LogUnit(physical_unit=u.second),
                description="An error term added in quadrature to the scaled (by EFAC) TOA uncertainty in units of log10(second).",
                convert_tcb2tdb=False,
            )
        )
        self.covariance_matrix_funcs += [self.sigma_scaled_cov_matrix]
        self.scaled_toa_sigma_funcs += [self.scale_toa_sigma]
        self.toasigma_deriv_funcs = {}

    def setup(self):
        super().setup()
        self.EFACs = {}
        self.EQUADs = {}
        self.TNEQs = {}
        for mask_par in self.get_params_of_type("maskParameter"):
            if mask_par.startswith("EFAC"):
                par = getattr(self, mask_par)
                self.EFACs[mask_par] = (par.key, par.key_value)
            elif mask_par.startswith("EQUAD"):
                par = getattr(self, mask_par)
                self.EQUADs[mask_par] = (par.key, par.key_value)
            elif mask_par.startswith("TNEQ"):
                par = getattr(self, mask_par)
                self.TNEQs[mask_par] = (par.key, par.key_value)
            else:
                continue
        # convert all the TNEQ to EQUAD

        for tneq, value in self.TNEQs.items():
            tneq_par = getattr(self, tneq)
            if tneq_par.key is None:
                continue
            if value in list(self.EQUADs.values()):
                log.warning(
                    f"'{tneq} {tneq_par.key} {tneq_par.key_value}' is provided by parameter EQUAD, using EQUAD instead. "
                )
            else:
                EQUAD_name = f"EQUAD{str(tneq_par.index)}"
                if EQUAD_name not in list(self.EQUADs.keys()):
                    self.add_param(
                        maskParameter(
                            name="EQUAD",
                            units="us",
                            index=tneq_par.index,
                            aliases=["T2EQUAD"],
                            description="An error term added in quadrature to the scaled (by EFAC) TOA uncertainty.",
                            convert_tcb2tdb=False,
                        )
                    )
                EQUAD_par = getattr(self, EQUAD_name)
                EQUAD_par.quantity = tneq_par.quantity.to(u.us)
                EQUAD_par.key_value = tneq_par.key_value
                EQUAD_par.key = tneq_par.key
        for pp in self.params:
            if pp.startswith("EQUAD"):
                par = getattr(self, pp)
                self.EQUADs[pp] = (par.key, par.key_value)

        for ef in self.EFACs:
            self.register_toasigma_deriv_funcs(self.d_toasigma_d_EFAC, ef)

        for eq in self.EQUADs:
            self.register_toasigma_deriv_funcs(self.d_toasigma_d_EQUAD, eq)

    def register_toasigma_deriv_funcs(self, func, param):
        pn = self.match_param_aliases(param)
        if pn not in list(self.toasigma_deriv_funcs.keys()):
            self.toasigma_deriv_funcs[pn] = [func]
        elif func in self.toasigma_deriv_funcs[pn]:
            return
        else:
            self.toasigma_deriv_funcs[pn] += [func]

    def validate(self):
        super().validate()
        # check duplicate
        for el in ["EFACs", "EQUADs"]:
            l = list(getattr(self, el).values())
            if [x for x in l if l.count(x) > 1] != []:
                raise ValueError(f"'{el}' have duplicated keys and key values.")

    def scale_toa_sigma(self, toas, warn=True):
        sigma_scaled = toas.table["error"].quantity.copy()
        for equad_name in self.EQUADs:
            equad = getattr(self, equad_name)
            if equad.quantity is None:
                continue
            mask = equad.select_toa_mask(toas)
            if len(mask) > 0:
                sigma_scaled[mask] = np.hypot(sigma_scaled[mask], equad.quantity)
            elif warn:
                warnings.warn(f"EQUAD {equad} has no TOAs")
        for efac_name in self.EFACs:
            efac = getattr(self, efac_name)
            mask = efac.select_toa_mask(toas)
            if len(mask) > 0:
                sigma_scaled[mask] *= efac.quantity
            elif warn:
                warnings.warn(f"EFAC {efac} has no TOAs")
        return sigma_scaled

    def sigma_scaled_cov_matrix(self, toas):
        scaled_sigma = self.scale_toa_sigma(toas).to(u.s).value ** 2
        return np.diag(scaled_sigma)

    def d_toasigma_d_EFAC(self, toas, param):
        par = getattr(self, param)
        mask = par.select_toa_mask(toas)
        result = np.zeros(len(toas)) << u.s
        result[mask] = self.scale_toa_sigma(toas[mask], warn=False).to(
            u.s
        ) / par.quantity.to(u.dimensionless_unscaled)
        return result

    def d_toasigma_d_EQUAD(self, toas, param):
        par = getattr(self, param)
        mask = par.select_toa_mask(toas)
        toas_mask = toas[mask]

        result = np.zeros(len(toas)) << u.dimensionless_unscaled

        sigma_mask = self.scale_toa_sigma(toas_mask, warn=False)

        sigma2_mask_noefac = toas_mask.get_errors().to(u.s) ** 2
        for equad_name in self.EQUADs:
            equad = getattr(self, equad_name)
            if equad.quantity is None:
                continue
            eqmask = equad.select_toa_mask(toas_mask)
            if np.any(eqmask):
                sigma2_mask_noefac[eqmask] += equad.quantity**2

        result[mask] = (sigma_mask * par.quantity / sigma2_mask_noefac).to(
            u.dimensionless_unscaled
        )

        return result


class ScaleDmError(WhiteNoiseComponent):
    """Correction for estimated wideband DM measurement uncertainty.

    Parameters supported:

    .. paramtable::
        :class: pint.models.noise_model.ScaleDmError

    Note
    ----
    Ref: NANOGrav 12.5 yrs wideband data
    """

    register = True
    category = "scale_dm_error"

<<<<<<< HEAD
=======
    introduces_correlated_errors = False
>>>>>>> f6cbcd53
    introduces_dm_errors = True

    def __init__(
        self,
    ):
        super().__init__()
        self.add_param(
            maskParameter(
                name="DMEFAC",
                units="",
                description="A multiplication factor on the measured DM uncertainties,",
                convert_tcb2tdb=False,
            )
        )

        self.add_param(
            maskParameter(
                name="DMEQUAD",
                units="pc / cm ^ 3",
                description="An error term added in quadrature to the scaled (by EFAC) TOA uncertainty.",
                convert_tcb2tdb=False,
            )
        )

        self.dm_covariance_matrix_funcs_component = [self.dm_sigma_scaled_cov_matrix]
        self.scaled_dm_sigma_funcs += [self.scale_dm_sigma]
        self._paired_DMEFAC_DMEQUAD = None

    def setup(self):
        super().setup()
        # Get all the EFAC parameters and EQUAD
        self.DMEFACs = {}
        self.DMEQUADs = {}
        for mask_par in self.get_params_of_type("maskParameter"):
            if mask_par.startswith("DMEFAC"):
                par = getattr(self, mask_par)
                if par.key is not None:
                    self.DMEFACs[mask_par] = (par.key, tuple(par.key_value))
            elif mask_par.startswith("DMEQUAD"):
                par = getattr(self, mask_par)
                if par.key is not None:
                    self.DMEQUADs[mask_par] = (par.key, tuple(par.key_value))
            else:
                continue

        # if len(self.DMEFACs) != len(self.DMEQUADs):
        #     self._match_DMEFAC_DMEQUAD()
        # else:
        #     self._paired_DMEFAC_DMEQUAD = self.pair_DMEFAC_DMEQUAD()

    def validate(self):
        super().validate()
        # check duplicate
        for el in ["DMEFACs", "DMEQUADs"]:
            l = list(getattr(self, el).values())
            if [x for x in l if l.count(x) > 1] != []:
                raise ValueError(f"'{el}' have duplicated keys and key values.")

    def scale_dm_sigma(self, toas):
        """
        Scale the DM uncertainty.

        Parameters
        ----------
        toas: `pint.toa.TOAs` object
            Input DM error object. We assume DM error is stored in the TOA
            objects.
        """
        sigma_scaled = copy.deepcopy(toas.get_dm_errors())
        # Apply DMEQUAD first
        for dmequad_name in self.DMEQUADs:
            dmequad = getattr(self, dmequad_name)
            if dmequad.quantity is None:
                continue
            mask = dmequad.select_toa_mask(toas)
            sigma_scaled[mask] = np.hypot(sigma_scaled[mask], dmequad.quantity)
        # Then apply the DMEFAC
        for dmefac_name in self.DMEFACs:
            dmefac = getattr(self, dmefac_name)
            sigma_scaled[dmefac.select_toa_mask(toas)] *= dmefac.quantity
        return sigma_scaled

    def dm_sigma_scaled_cov_matrix(self, toas):
        scaled_sigma = self.scale_dm_sigma(toas).to_value(u.pc / u.cm**3) ** 2
        return np.diag(scaled_sigma)


class EcorrNoise(CorrelatedNoiseComponent):
    """Noise correlated between nearby TOAs.

    This can occur, for example, if multiple TOAs were taken at different
    frequencies simultaneously: pulsar intrinsic emission jitters back
    and forth within the average profile, and this effect is the same
    for all frequencies. Thus these TOAs have correlated errors.

    Parameters supported:

    .. paramtable::
        :class: pint.models.noise_model.EcorrNoise

    Note
    ----
    Ref: NANOGrav 11 yrs data

    """

    register = True
    category = "ecorr_noise"

    def __init__(
        self,
    ):
        super().__init__()
        self.add_param(
            maskParameter(
                name="ECORR",
                units="us",
                aliases=["TNECORR"],
                description="An error term that is correlated among all TOAs in an observing epoch.",
                convert_tcb2tdb=False,
            )
        )

        self.covariance_matrix_funcs += [self.ecorr_cov_matrix]
        self.basis_funcs += [self.ecorr_basis_weight_pair]

    def setup(self):
        super().setup()
        # Get all the EFAC parameters and EQUAD
        self.ECORRs = {}
        for mask_par in self.get_params_of_type("maskParameter"):
            if mask_par.startswith("ECORR"):
                par = getattr(self, mask_par)
                self.ECORRs[mask_par] = (par.key, par.key_value)
            else:
                continue

    def validate(self):
        super().validate()

        # check duplicate
        for el in ["ECORRs"]:
            l = list(getattr(self, el).values())
            if [x for x in l if l.count(x) > 1] != []:
                raise ValueError(f"'{el}' have duplicated keys and key values.")

    def get_ecorrs(self):
        return [getattr(self, ecorr) for ecorr, ecorr_key in list(self.ECORRs.items())]

    def get_noise_basis(self, toas):
        """Return the quantization matrix for ECORR.

        A quantization matrix maps TOAs to observing epochs.
        """
        tbl = toas.table
        t = (tbl["tdbld"].quantity * u.day).to(u.s).value
        ecorrs = self.get_ecorrs()
        umats = []
        for ec in ecorrs:
            mask = ec.select_toa_mask(toas)
            if np.any(mask):
                umats.append(create_ecorr_quantization_matrix(t[mask]))
            else:
                warnings.warn(f"ECORR {ec} has no TOAs")
                umats.append(np.zeros((0, 0)))
        nc = sum(u.shape[1] for u in umats)
        umat = np.zeros((len(t), nc))
        nctot = 0
        for ct, ec in enumerate(ecorrs):
            mask = ec.select_toa_mask(toas)
            nn = umats[ct].shape[1]
            umat[mask, nctot : nn + nctot] = umats[ct]
            nctot += nn
        return umat

    def get_noise_weights(self, toas, nweights=None):
        """Return the ECORR weights
        The weights used are the square of the ECORR values.
        """
        ecorrs = self.get_ecorrs()
        if nweights is None:
            ts = (toas.table["tdbld"].quantity * u.day).to(u.s).value
            nweights = [
                get_ecorr_nweights(ts[ec.select_toa_mask(toas)]) for ec in ecorrs
            ]
        nc = sum(nweights)
        weights = np.zeros(nc)
        nctot = 0
        for ec, nn in zip(ecorrs, nweights):
            weights[nctot : nn + nctot] = ec.quantity.to(u.s).value ** 2
            nctot += nn
        return weights

    def ecorr_basis_weight_pair(self, toas):
        """Return a quantization matrix and ECORR weights.

        A quantization matrix maps TOAs to observing epochs.
        The weights used are the square of the ECORR values.
        """
        return (self.get_noise_basis(toas), self.get_noise_weights(toas))

    def ecorr_cov_matrix(self, toas):
        """Full ECORR covariance matrix."""
        U, Jvec = self.ecorr_basis_weight_pair(toas)
        return np.dot(U * Jvec[None, :], U.T)


<<<<<<< HEAD
class PLDMNoise(CorrelatedNoiseComponent):
    """Model of DM variations as radio frequency-dependent noise with a
    power-law spectrum.
=======
class PLDMNoise(NoiseComponent):
    """Model of DM variations as radio frequency-dependent noise with a power-law spectrum.
>>>>>>> f6cbcd53

    Variations in DM over time result from both the proper motion of the
    pulsar and the changing electron number density along the line of sight
    from the solar wind and ISM. In particular, Kolmogorov turbulence in the
    ionized ISM will induce stochastic DM variations with a power law
    spectrum. Timing errors due to unmodelled DM variations can therefore
    appear very similar to intrinsic red noise, however the amplitude of these
    variations will scale with the inverse of the square of the (Earth Doppler
    corrected) radio frequency.

    Parameters supported:

    .. paramtable::
        :class: pint.models.noise_model.PLDMNoise

    References
    ----------
    - Lentati et al. 2014, MNRAS 437(3), 3004-3023 [1]_

    .. [1] https://ui.adsabs.harvard.edu/abs/2014MNRAS.437.3004L/abstract

    """

    register = True
    category = "pl_DM_noise"

<<<<<<< HEAD
=======
    introduces_correlated_errors = True
>>>>>>> f6cbcd53
    introduces_dm_errors = True
    is_time_correlated = True

    def __init__(
        self,
    ):
        super().__init__()

        self.add_param(
            floatParameter(
                name="TNDMAMP",
                units="",
                aliases=[],
                description="Amplitude of powerlaw DM noise in tempo2 format",
                convert_tcb2tdb=False,
            )
        )
        self.add_param(
            floatParameter(
                name="TNDMGAM",
                units="",
                aliases=[],
                description="Spectral index of powerlaw " "DM noise in tempo2 format",
                convert_tcb2tdb=False,
            )
        )
        self.add_param(
            floatParameter(
                name="TNDMC",
                units="",
                aliases=[],
                description="Number of DM noise frequencies.",
                convert_tcb2tdb=False,
            )
        )

        self.covariance_matrix_funcs += [self.pl_dm_cov_matrix]
        self.basis_funcs += [self.pl_dm_basis_weight_pair]

    def get_pl_vals(self):
        nf = int(self.TNDMC.value) if self.TNDMC.value is not None else 30
        amp, gam = 10**self.TNDMAMP.value, self.TNDMGAM.value
        return (amp, gam, nf)

    def get_noise_basis(self, toas):
        """Return a Fourier design matrix for DM noise.

        See the documentation for pl_dm_basis_weight_pair function for details."""

        tbl = toas.table
        t = (tbl["tdbld"].quantity * u.day).to(u.s).value
        freqs = self._parent.barycentric_radio_freq(toas).to(u.MHz)
        fref = 1400 * u.MHz
        D = (fref.value / freqs.value) ** 2
        nf = self.get_pl_vals()[2]
        Fmat = create_fourier_design_matrix(t, nf)
        return Fmat * D[:, None]

    def get_noise_weights(self, toas):
        """Return power law DM noise weights.

        See the documentation for pl_dm_basis_weight_pair for details."""

        tbl = toas.table
        t = (tbl["tdbld"].quantity * u.day).to(u.s).value
        amp, gam, nf = self.get_pl_vals()
        Ffreqs = get_rednoise_freqs(t, nf)
        return powerlaw(Ffreqs, amp, gam) * Ffreqs[0]

    def pl_dm_basis_weight_pair(self, toas):
        """Return a Fourier design matrix and power law DM noise weights.

        A Fourier design matrix contains the sine and cosine basis_functions
        in a Fourier series expansion. Here we scale the design matrix by
        (fref/f)**2, where fref = 1400 MHz to match the convention used in
        enterprise.

        The weights used are the power-law PSD values at frequencies n/T,
        where n is in [1, TNDMC] and T is the total observing duration of
        the dataset.

        """
        return (self.get_noise_basis(toas), self.get_noise_weights(toas))

    def pl_dm_cov_matrix(self, toas):
        Fmat, phi = self.pl_dm_basis_weight_pair(toas)
        return np.dot(Fmat * phi[None, :], Fmat.T)


<<<<<<< HEAD
class PLChromNoise(CorrelatedNoiseComponent):
    """Model of a radio frequency-dependent noise with a power-law spectrum and
    arbitrary chromatic index.
=======
class PLChromNoise(NoiseComponent):
    """Model of a radio frequency-dependent noise with a power-law spectrum and arbitrary chromatic index.
>>>>>>> f6cbcd53

    Such variations are usually attributed to time-variable scattering in the
    ISM. Scattering smears/broadens the shape of the pulse profile by convolving it with
    a transfer function that is determined by the geometry and electron distribution
    in the scattering screen(s). The scattering timescale is typically a decreasing
    function of the observing frequency.

    Scatter broadening causes systematic offsets in the TOA measurements due to the
    pulse shape mismatch. While this offset need not be a simple function of frequency,
    it has been often modeled using a delay that is proportional to f^-alpha where alpha
    is known as the chromatic index.

    This model should be used in combination with the ChromaticCM model.

    Parameters supported:

    .. paramtable::
        :class: pint.models.noise_model.PLChromNoise

    References
    ----------
    - Lentati et al. 2014, MNRAS 437(3), 3004-3023 [1]_

    .. [1] https://ui.adsabs.harvard.edu/abs/2014MNRAS.437.3004L/abstract
    """

    register = True
    category = "pl_chrom_noise"

    is_time_correlated = True

    def __init__(
        self,
    ):
        super().__init__()

        self.add_param(
            floatParameter(
                name="TNCHROMAMP",
                units="",
                aliases=[],
                description="Amplitude of powerlaw chromatic noise in tempo2 format",
                convert_tcb2tdb=False,
            )
        )
        self.add_param(
            floatParameter(
                name="TNCHROMGAM",
                units="",
                aliases=[],
                description="Spectral index of powerlaw chromatic noise in tempo2 format",
                convert_tcb2tdb=False,
            )
        )
        self.add_param(
            floatParameter(
                name="TNCHROMC",
                units="",
                aliases=[],
                description="Number of chromatic noise frequencies.",
                convert_tcb2tdb=False,
            )
        )

        self.covariance_matrix_funcs += [self.pl_chrom_cov_matrix]
        self.basis_funcs += [self.pl_chrom_basis_weight_pair]

    def get_pl_vals(self):
        nf = int(self.TNCHROMC.value) if self.TNCHROMC.value is not None else 30
        amp, gam = 10**self.TNCHROMAMP.value, self.TNCHROMGAM.value
        return (amp, gam, nf)

    def get_noise_basis(self, toas):
        """Return a Fourier design matrix for chromatic noise.

        See the documentation for pl_chrom_basis_weight_pair function for details."""

        tbl = toas.table
        t = (tbl["tdbld"].quantity * u.day).to(u.s).value
        freqs = self._parent.barycentric_radio_freq(toas).to(u.MHz)
        fref = 1400 * u.MHz
        alpha = self._parent.TNCHROMIDX.value
        D = (fref.value / freqs.value) ** alpha
        nf = self.get_pl_vals()[2]
        Fmat = create_fourier_design_matrix(t, nf)
        return Fmat * D[:, None]

    def get_noise_weights(self, toas):
        """Return power law chromatic noise weights.

        See the documentation for pl_chrom_basis_weight_pair for details."""

        tbl = toas.table
        t = (tbl["tdbld"].quantity * u.day).to(u.s).value
        amp, gam, nf = self.get_pl_vals()
        Ffreqs = get_rednoise_freqs(t, nf)
        return powerlaw(Ffreqs, amp, gam) * Ffreqs[0]

    def pl_chrom_basis_weight_pair(self, toas):
        """Return a Fourier design matrix and power law chromatic noise weights.

        A Fourier design matrix contains the sine and cosine basis_functions
        in a Fourier series expansion. Here we scale the design matrix by
        (fref/f)**2, where fref = 1400 MHz to match the convention used in
        enterprise.

        The weights used are the power-law PSD values at frequencies n/T,
        where n is in [1, TNCHROMC] and T is the total observing duration of
        the dataset.

        """
        return (self.get_noise_basis(toas), self.get_noise_weights(toas))

    def pl_chrom_cov_matrix(self, toas):
        Fmat, phi = self.pl_chrom_basis_weight_pair(toas)
        return np.dot(Fmat * phi[None, :], Fmat.T)


class PLRedNoise(CorrelatedNoiseComponent):
    """Timing noise with a power-law spectrum.

    Over the long term, pulsars are observed to experience timing noise
    dominated by low frequencies. This can occur, for example, if the
    torque on the pulsar varies randomly. If the torque experiences
    white noise, the phase we observe will experience "red" noise, that
    is noise dominated by the lowest frequency. This results in errors
    that are correlated between TOAs over fairly long time spans.

    Parameters supported:

    .. paramtable::
        :class: pint.models.noise_model.PLRedNoise

    References
    ----------
    - Lentati et al. 2014, MNRAS 437(3), 3004-3023 [1]_

    .. [1] https://ui.adsabs.harvard.edu/abs/2014MNRAS.437.3004L/abstract
    """

    register = True
    category = "pl_red_noise"

    is_time_correlated = True

    def __init__(
        self,
    ):
        super().__init__()

        self.add_param(
            floatParameter(
                name="RNAMP",
                units="",
                aliases=[],
                description="Amplitude of powerlaw red noise.",
                convert_tcb2tdb=False,
            )
        )
        self.add_param(
            floatParameter(
                name="RNIDX",
                units="",
                aliases=[],
                description="Spectral index of powerlaw red noise.",
                convert_tcb2tdb=False,
            )
        )

        self.add_param(
            floatParameter(
                name="TNREDAMP",
                units="",
                aliases=[],
                description="Amplitude of powerlaw red noise in tempo2 format",
                convert_tcb2tdb=False,
            )
        )
        self.add_param(
            floatParameter(
                name="TNREDGAM",
                units="",
                aliases=[],
                description="Spectral index of powerlaw red noise in tempo2 format",
                convert_tcb2tdb=False,
            )
        )
        self.add_param(
            floatParameter(
                name="TNREDC",
                units="",
                aliases=[],
                description="Number of red noise frequencies.",
                convert_tcb2tdb=False,
            )
        )

        self.covariance_matrix_funcs += [self.pl_rn_cov_matrix]
        self.basis_funcs += [self.pl_rn_basis_weight_pair]

    def get_pl_vals(self):
        nf = int(self.TNREDC.value) if self.TNREDC.value is not None else 30
        if self.TNREDAMP.value is not None and self.TNREDGAM.value is not None:
            amp, gam = 10**self.TNREDAMP.value, self.TNREDGAM.value
        elif self.RNAMP.value is not None and self.RNIDX is not None:
            fac = (86400.0 * 365.24 * 1e6) / (2.0 * np.pi * np.sqrt(3.0))
            amp, gam = self.RNAMP.value / fac, -1 * self.RNIDX.value
        return (amp, gam, nf)

    def get_noise_basis(self, toas):
        """Return a Fourier design matrix for red noise.

        See the documentation for pl_rn_basis_weight_pair function for details."""

        tbl = toas.table
        t = (tbl["tdbld"].quantity * u.day).to(u.s).value
        nf = self.get_pl_vals()[2]
        return create_fourier_design_matrix(t, nf)

    def get_noise_weights(self, toas):
        """Return power law red noise weights.

        See the documentation for pl_rn_basis_weight_pair for details."""

        tbl = toas.table
        t = (tbl["tdbld"].quantity * u.day).to(u.s).value
        amp, gam, nf = self.get_pl_vals()
        Ffreqs = get_rednoise_freqs(t, nf)
        return powerlaw(Ffreqs, amp, gam) * Ffreqs[0]

    def pl_rn_basis_weight_pair(self, toas):
        """Return a Fourier design matrix and power law red noise weights.

        A Fourier design matrix contains the sine and cosine basis_functions
        in a Fourier series expansion.
        The weights used are the power-law PSD values at frequencies n/T,
        where n is in [1, TNREDC] and T is the total observing duration of
        the dataset.

        """
        return (self.get_noise_basis(toas), self.get_noise_weights(toas))

    def pl_rn_cov_matrix(self, toas):
        Fmat, phi = self.pl_rn_basis_weight_pair(toas)
        return np.dot(Fmat * phi[None, :], Fmat.T)


def get_ecorr_epochs(toas_table, dt=1, nmin=2):
    """Find only epochs with more than 1 TOA for applying ECORR."""
    if len(toas_table) == 0:
        return []

    isort = np.argsort(toas_table)

    bucket_ref = [toas_table[isort[0]]]
    bucket_ind = [[isort[0]]]

    for i in isort[1:]:
        if toas_table[i] - bucket_ref[-1] < dt:
            bucket_ind[-1].append(i)
        else:
            bucket_ref.append(toas_table[i])
            bucket_ind.append([i])

    return [ind for ind in bucket_ind if len(ind) >= nmin]


def get_ecorr_nweights(toas_table, dt=1, nmin=2):
    """Get the number of epochs associated with each ECORR.
    This is equal to the number of weights of that ECORR."""
    return len(get_ecorr_epochs(toas_table, dt=dt, nmin=nmin))


def create_ecorr_quantization_matrix(toas_table, dt=1, nmin=2):
    """Create quantization matrix mapping TOAs to observing epochs.
    Only epochs with more than 1 TOA are included."""

    bucket_ind2 = get_ecorr_epochs(toas_table, dt=dt, nmin=nmin)

    U = np.zeros((len(toas_table), len(bucket_ind2)), "d")
    for i, l in enumerate(bucket_ind2):
        U[l, i] = 1

    return U


def get_rednoise_freqs(t, nmodes, Tspan=None):
    """Frequency components for creating the red noise basis matrix."""

    T = Tspan if Tspan is not None else t.max() - t.min()

    f = np.linspace(1 / T, nmodes / T, nmodes)

    Ffreqs = np.zeros(2 * nmodes)
    Ffreqs[::2] = f
    Ffreqs[1::2] = f

    return Ffreqs


def create_fourier_design_matrix(t, nmodes, Tspan=None):
    """
    Construct fourier design matrix from eq 11 of Lentati et al, 2013

    :param t: vector of time series in seconds
    :param nmodes: number of fourier coefficients to use
    :param Tspan: option to some other Tspan
    :return: F: fourier design matrix
    :return: f: Sampling frequencies
    """

    N = len(t)
    F = np.zeros((N, 2 * nmodes))

    Ffreqs = get_rednoise_freqs(t, nmodes, Tspan=Tspan)

    F[:, ::2] = np.sin(2 * np.pi * t[:, None] * Ffreqs[::2])
    F[:, 1::2] = np.cos(2 * np.pi * t[:, None] * Ffreqs[1::2])

    return F


def powerlaw(f, A=1e-16, gamma=5):
    """Power-law PSD.

    :param f: Sampling frequencies
    :param A: Amplitude of red noise [GW units]
    :param gamma: Spectral index of red noise process
    """

    fyr = 1 / 3.16e7
    return A**2 / 12.0 / np.pi**2 * fyr ** (gamma - 3) * f ** (-gamma)<|MERGE_RESOLUTION|>--- conflicted
+++ resolved
@@ -14,10 +14,7 @@
 
 
 class NoiseComponent(Component):
-<<<<<<< HEAD
     """Abstract base class for all noise components."""
-=======
->>>>>>> f6cbcd53
 
     introduces_dm_errors = False
 
@@ -277,10 +274,6 @@
     register = True
     category = "scale_dm_error"
 
-<<<<<<< HEAD
-=======
-    introduces_correlated_errors = False
->>>>>>> f6cbcd53
     introduces_dm_errors = True
 
     def __init__(
@@ -488,14 +481,9 @@
         return np.dot(U * Jvec[None, :], U.T)
 
 
-<<<<<<< HEAD
 class PLDMNoise(CorrelatedNoiseComponent):
     """Model of DM variations as radio frequency-dependent noise with a
     power-law spectrum.
-=======
-class PLDMNoise(NoiseComponent):
-    """Model of DM variations as radio frequency-dependent noise with a power-law spectrum.
->>>>>>> f6cbcd53
 
     Variations in DM over time result from both the proper motion of the
     pulsar and the changing electron number density along the line of sight
@@ -522,10 +510,6 @@
     register = True
     category = "pl_DM_noise"
 
-<<<<<<< HEAD
-=======
-    introduces_correlated_errors = True
->>>>>>> f6cbcd53
     introduces_dm_errors = True
     is_time_correlated = True
 
@@ -615,14 +599,9 @@
         return np.dot(Fmat * phi[None, :], Fmat.T)
 
 
-<<<<<<< HEAD
 class PLChromNoise(CorrelatedNoiseComponent):
     """Model of a radio frequency-dependent noise with a power-law spectrum and
     arbitrary chromatic index.
-=======
-class PLChromNoise(NoiseComponent):
-    """Model of a radio frequency-dependent noise with a power-law spectrum and arbitrary chromatic index.
->>>>>>> f6cbcd53
 
     Such variations are usually attributed to time-variable scattering in the
     ISM. Scattering smears/broadens the shape of the pulse profile by convolving it with
