"""Timing model absolute phase (TZRMJD, TZRSITE ...)"""
import astropy.units as u
<<<<<<< HEAD
from astropy.table import Column
=======
from loguru import logger as log
>>>>>>> 6c4deece

import pint.toa as toa
from pint.models.parameter import MJDParameter, floatParameter, strParameter
from pint.models.timing_model import MissingParameter, PhaseComponent


class AbsPhase(PhaseComponent):
    """Absolute phase model.

    The model defines the absolute phase's reference time and observatory.

    Parameters supported:

    .. paramtable::
        :class: pint.models.absolute_phase.AbsPhase

    Note
    ----
    Although this class is condisder as a phase component, it does not
    provide the phase_func
    """

    register = True
    category = "absolute_phase"

    def __init__(self):
        super(AbsPhase, self).__init__()
        self.add_param(
            MJDParameter(
                name="TZRMJD", description="Epoch of the zero phase.", time_scale="utc"
            )
        )
        self.add_param(
            strParameter(
                name="TZRSITE", description="Observatory of the zero phase measured."
            )
        )
        self.add_param(
            floatParameter(
                name="TZRFRQ",
                units=u.MHz,
                description="The frequency of the zero phase mearsured.",
            )
        )
        self.tz_cache = None

    def setup(self):
        super(AbsPhase, self).setup()

    def validate(self):
        super(AbsPhase, self).validate()
        # Make sure the cached TOA is cleared
        self.tz_cache = None
        # Check input Parameters
        if self.TZRMJD.value is None:
            raise MissingParameter(
                "AbsPhase",
                "TZRMJD",
                "TZRMJD is required " "to compute the absolute phase. ",
            )
        if self.TZRSITE.value is None:
            self.TZRSITE.value = "ssb"
            # update the TZRMJD to new time scale
            self.TZRMJD.time_scale = "tdb"
            log.info("The TZRSITE is set at the solar system barycenter.")

        if (self.TZRFRQ.value is None) or (self.TZRFRQ.value == 0.0):
            self.TZRFRQ.quantity = float("inf") * u.MHz
            log.info("TZRFRQ was 0.0 or None. Setting to infinite frequency.")

    def get_TZR_toa(self, toas):
        """Get the TOAs class for the TZRMJD.

        We are treating the TZRMJD as a special TOA.
        Note that any observatory clock corrections will be applied
        to this TOA, as with any other TOA. This does not affect the
        value of the TZRMJD parmeter, however.
        """
        clkc_info = toas.clock_corr_info
        # If we have cached the TZR TOA and all the TZR* and clock info has not changed, then don't rebuild it
        if self.tz_cache is not None:
            if (
                self.tz_clkc_info["include_bipm"] == clkc_info["include_bipm"]
                and self.tz_clkc_info["include_gps"] == clkc_info["include_gps"]
                and self.tz_planets == toas.planets
                and self.tz_ephem == toas.ephem
                and self.tz_hash
                == hash((self.TZRMJD.value, self.TZRSITE.value, self.TZRFRQ.value))
            ):
                return self.tz_cache
        # Otherwise we have to build the TOA and apply clock corrections
        # NOTE: Using TZRMJD.quantity.jd[1,2] so that the time scale can be properly
        # set to the TZRSITE default timescale (e.g. UTC for TopoObs and TDB for SSB)
        log.debug("Creating and dealing with the single TZR_toa for absolute phase")
        TZR_toa = toa.TOA(
            (self.TZRMJD.quantity.jd1 - 2400000.5, self.TZRMJD.quantity.jd2),
            obs=self.TZRSITE.value,
            freq=self.TZRFRQ.quantity,
        )
        tz = toa.get_TOAs_list(
            [TZR_toa],
            include_bipm=clkc_info["include_bipm"],
            include_gps=clkc_info["include_gps"],
            ephem=toas.ephem,
            planets=toas.planets,
        )
<<<<<<< HEAD
        if "clusters" in toas.table.colnames:
            tz.table.add_column(Column([-1], name="clusters"))
=======
        log.debug("Done with TZR_toa")
>>>>>>> 6c4deece
        self.tz_cache = tz
        self.tz_hash = hash((self.TZRMJD.value, self.TZRSITE.value, self.TZRFRQ.value))
        self.tz_clkc_info = clkc_info
        self.tz_planets = toas.planets
        self.tz_ephem = toas.ephem
        return tz

    def make_TZR_toa(self, toas):
        """Calculate the TZRMJD if one not given.

        TZRMJD = first toa after PEPOCH.
        """
        PEPOCH = self._parent.PEPOCH.quantity.mjd
        # TODO: add warning for PEPOCH far away from center of data?
        later = [i for i in toas.get_mjds() if i > PEPOCH * u.d]
        earlier = [i for i in toas.get_mjds() if i <= PEPOCH * u.d]
        TZRMJD = min(later) if later else max(earlier)
        self.TZRMJD.quantity = TZRMJD.value
        self.setup()<|MERGE_RESOLUTION|>--- conflicted
+++ resolved
@@ -1,10 +1,7 @@
 """Timing model absolute phase (TZRMJD, TZRSITE ...)"""
 import astropy.units as u
-<<<<<<< HEAD
 from astropy.table import Column
-=======
 from loguru import logger as log
->>>>>>> 6c4deece
 
 import pint.toa as toa
 from pint.models.parameter import MJDParameter, floatParameter, strParameter
@@ -111,12 +108,10 @@
             ephem=toas.ephem,
             planets=toas.planets,
         )
-<<<<<<< HEAD
+
         if "clusters" in toas.table.colnames:
             tz.table.add_column(Column([-1], name="clusters"))
-=======
         log.debug("Done with TZR_toa")
->>>>>>> 6c4deece
         self.tz_cache = tz
         self.tz_hash = hash((self.TZRMJD.value, self.TZRSITE.value, self.TZRFRQ.value))
         self.tz_clkc_info = clkc_info
