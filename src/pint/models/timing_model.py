--- conflicted
+++ resolved
@@ -2315,7 +2315,6 @@
 
         return M, params, units
 
-<<<<<<< HEAD
     def dm_designmatrix(
         self, toas: TOAs, incoffset=True
     ) -> Tuple[np.ndarray, List[str], List[u.Unit]]:
@@ -2391,7 +2390,7 @@
         assert M.shape == (2 * len(toas), len(par_t))
 
         return M, par_t, units_t, units_d
-=======
+
     @property
     def ntmpar(self) -> int:
         """Number of free timing model parameters including the implicit or explicit offset.
@@ -2400,7 +2399,6 @@
         return len(set(self.free_params).difference(noise_params)) + int(
             "PHOFF" not in self.params
         )
->>>>>>> 4b563f98
 
     def compare(
         self,
