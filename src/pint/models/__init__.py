"""Pulsar timing models and tools for working with them.

The primary object for representing a timing model is
:class:`~pint.models.timing_model.TimingModel`. This contains a collection of
components (subclasses of :class:`~pint.models.timing_model.Component`), each of
which should have a collection of parameters (subclasses of
:class:`~pint.models.parameter.Parameter`). These parameters carry values
uncertainties and units and can be "frozen" or "free" to indicate whether
fitters (subclasses of :class:`~pint.fitter.Fitter`) should be allowed to modify
them. Normally timing models are created using
:func:`~pint.models.model_builder.get_model` but it is possible to construct and
modify them as python objects.

Binary models are implemented as Components, but they have somewhat special
handling; they are implemented by deriving from
:class:`~pint.models.stand_alone_psr_binaries.binary_generic.PSR_BINARY`, which
provides some of the infrastructure needed to implement them conveniently.
"""

from pint.models.absolute_phase import AbsPhase

# Import all standard model components here
from pint.models.astrometry import AstrometryEcliptic, AstrometryEquatorial
from pint.models.binary_bt import BinaryBT, BinaryBTPiecewise
from pint.models.binary_dd import BinaryDD, BinaryDDGR, BinaryDDH, BinaryDDS
from pint.models.binary_ddk import BinaryDDK
from pint.models.binary_ell1 import BinaryELL1, BinaryELL1H, BinaryELL1k
from pint.models.chromatic_model import ChromaticCM, ChromaticCMX
from pint.models.cmwavex import CMWaveX
from pint.models.dispersion_model import (
    DispersionDM,
    DispersionDMX,
    DispersionJump,
    FDJumpDM,
)
from pint.models.dmwavex import DMWaveX
from pint.models.fdjump import FDJump
from pint.models.frequency_dependent import FD
from pint.models.glitch import Glitch
from pint.models.ifunc import IFunc
from pint.models.jump import DelayJump, PhaseJump
from pint.models.model_builder import get_model, get_model_and_toas
from pint.models.noise_model import (
    EcorrNoise,
    PLChromNoise,
    PLDMNoise,
    PLSWNoise,
    PLRedNoise,
    ScaleToaError,
<<<<<<< HEAD
    RidgeDMNoise,
    SqExpDMNoise,
    QuasiPeriodicDMNoise,
=======
    ScaleDmError,
>>>>>>> b675a9ce
)
from pint.models.phase_offset import PhaseOffset
from pint.models.piecewise import PiecewiseSpindown
from pint.models.solar_system_shapiro import SolarSystemShapiro
from pint.models.solar_wind_dispersion import SolarWindDispersion, SolarWindDispersionX
from pint.models.spindown import Spindown

# Import the main timing model classes
from pint.models.timing_model import DEFAULT_ORDER, TimingModel
from pint.models.troposphere_delay import TroposphereDelay
from pint.models.wave import Wave
from pint.models.wavex import WaveX

# Define a standard basic model
StandardTimingModel = TimingModel(
    "StandardTimingModel",
    [AstrometryEquatorial(), Spindown(), DispersionDM(), SolarSystemShapiro()],
)

# BTTimingModel = generate_timing_model("BTTimingModel",
#         (Astrometry, Spindown, Dispersion, SolarSystemShapiro, BT))
# DDTimingModel = generate_timing_model("DDTimingModel",
#         (Astrometry, Spindown, Dispersion, SolarSystemShapiro, DD))<|MERGE_RESOLUTION|>--- conflicted
+++ resolved
@@ -47,13 +47,10 @@
     PLSWNoise,
     PLRedNoise,
     ScaleToaError,
-<<<<<<< HEAD
     RidgeDMNoise,
     SqExpDMNoise,
     QuasiPeriodicDMNoise,
-=======
     ScaleDmError,
->>>>>>> b675a9ce
 )
 from pint.models.phase_offset import PhaseOffset
 from pint.models.piecewise import PiecewiseSpindown
