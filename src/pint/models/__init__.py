"""Pulsar timing models and tools for working with them.

The primary object for representing a timing model is
:class:`~pint.models.timing_model.TimingModel`. This contains a collection of
components (subclasses of :class:`~pint.models.timing_model.Component`), each of
which should have a collection of parameters (subclasses of
:class:`~pint.models.parameter.Parameter`). These parameters carry values
uncertainties and units and can be "frozen" or "free" to indicate whether
fitters (subclasses of :class:`~pint.fitter.Fitter`) should be allowed to modify
them. Normally timing models are created using
:func:`~pint.models.model_builder.get_model` but it is possible to construct and
modify them as python objects.

Binary models are implemented as Components, but they have somewhat special
handling; they are implemented by deriving from
:class:`~pint.models.stand_alone_psr_binaries.binary_generic.PSR_BINARY`, which
provides some of the infrastructure needed to implement them conveniently.
"""

from pint.models.absolute_phase import AbsPhase

# Import all standard model components here
from pint.models.astrometry import AstrometryEcliptic, AstrometryEquatorial
from pint.models.binary_bt import BinaryBT, BinaryBTPiecewise
from pint.models.binary_dd import BinaryDD, BinaryDDS, BinaryDDGR, BinaryDDH
from pint.models.binary_ddk import BinaryDDK
from pint.models.binary_ell1 import BinaryELL1, BinaryELL1H, BinaryELL1k
<<<<<<< HEAD
from pint.models.dispersion_model import DispersionDM, DispersionDMX, DispersionJump
=======
from pint.models.dispersion_model import (
    DispersionDM,
    DispersionDMX,
    DispersionJump,
    FDJumpDM,
)
>>>>>>> 2a59b422
from pint.models.dmwavex import DMWaveX
from pint.models.frequency_dependent import FD
from pint.models.glitch import Glitch
from pint.models.phase_offset import PhaseOffset
from pint.models.piecewise import PiecewiseSpindown
from pint.models.ifunc import IFunc
from pint.models.jump import DelayJump, PhaseJump
from pint.models.model_builder import get_model, get_model_and_toas
from pint.models.noise_model import EcorrNoise, PLRedNoise, ScaleToaError
from pint.models.solar_system_shapiro import SolarSystemShapiro
from pint.models.solar_wind_dispersion import SolarWindDispersion, SolarWindDispersionX
from pint.models.spindown import Spindown
from pint.models.fdjump import FDJump

# Import the main timing model classes
from pint.models.timing_model import DEFAULT_ORDER, TimingModel
from pint.models.troposphere_delay import TroposphereDelay
from pint.models.wave import Wave
from pint.models.wavex import WaveX

# Define a standard basic model
StandardTimingModel = TimingModel(
    "StandardTimingModel",
    [AstrometryEquatorial(), Spindown(), DispersionDM(), SolarSystemShapiro()],
)
# BTTimingModel = generate_timing_model("BTTimingModel",
#         (Astrometry, Spindown, Dispersion, SolarSystemShapiro, BT))
# DDTimingModel = generate_timing_model("DDTimingModel",
#         (Astrometry, Spindown, Dispersion, SolarSystemShapiro, DD))<|MERGE_RESOLUTION|>--- conflicted
+++ resolved
@@ -25,16 +25,12 @@
 from pint.models.binary_dd import BinaryDD, BinaryDDS, BinaryDDGR, BinaryDDH
 from pint.models.binary_ddk import BinaryDDK
 from pint.models.binary_ell1 import BinaryELL1, BinaryELL1H, BinaryELL1k
-<<<<<<< HEAD
-from pint.models.dispersion_model import DispersionDM, DispersionDMX, DispersionJump
-=======
 from pint.models.dispersion_model import (
     DispersionDM,
     DispersionDMX,
     DispersionJump,
     FDJumpDM,
 )
->>>>>>> 2a59b422
 from pint.models.dmwavex import DMWaveX
 from pint.models.frequency_dependent import FD
 from pint.models.glitch import Glitch
