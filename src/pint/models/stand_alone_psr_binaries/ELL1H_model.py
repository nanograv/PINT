--- conflicted
+++ resolved
@@ -13,7 +13,6 @@
 
     Note
     ----
-<<<<<<< HEAD
     Based on Freire and Wex (2010)
 
     The :class:`~pint.models.binary_ell1.BinaryELL1H` model parameterizes the Shapiro
@@ -34,20 +33,6 @@
 
     .. [1] https://ui.adsabs.harvard.edu/abs/2010MNRAS.409..199F/abstract
 
-=======
-    ELL1H model parameterize the shapiro delay differently compare to ELL1
-    model. A fourier series expansion is used for the shapiro delay.
-    Ds = -2r * (a0/2 + sum(a_k*cos(k*phi)) + sum(b_k * sin(k*phi))
-    The first two harmonics are generally absorbed by ELL1 roemer delay.
-    Thus, when ELL1 parameterize shapiro delay uses the series from the third
-    harmonic or higher.
-
-    References
-    ----------
-    - Freire & Wex (2010), MNRAS, 409 (1), 199-212 [1]_
-
-    .. [1] https://ui.adsabs.harvard.edu/abs/2010MNRAS.409..199F/abstract
->>>>>>> 25f181c8
     """
 
     def __init__(self):
@@ -141,12 +126,8 @@
 
         Returns
         -------
-<<<<<<< HEAD
         float
-            The coefficent of fourier component and the basis.
-=======
-        The coefficient of fourier component and the basis.
->>>>>>> 25f181c8
+            The coefficient of fourier component and the basis.
         """
 
         if k != 0:
@@ -279,10 +260,6 @@
         sum_fharms = self.ELL1H_shapiro_delay_fourier_harms(
             selected_harms, Phi, stigma, factor_out_power=3
         )
-<<<<<<< HEAD
-        # There is a factor of 2 in the fharms
-=======
->>>>>>> 25f181c8
         return -2.0 * H3 * sum_fharms
 
     def d_delayS3p_H3_STIGMA_approximate_d_H3(self, H3, stigma, end_harm=6):
