"""A simple model of a base dispersion delay and DMX dispersion."""
from warnings import warn

import numpy as np
import astropy.units as u
from astropy.table import Table
from astropy.time import Time
from loguru import logger as log

from pint.models.parameter import (
    MJDParameter,
    floatParameter,
    prefixParameter,
    maskParameter,
)
from pint.models.timing_model import DelayComponent, MissingParameter, MissingTOAs
from pint.toa_select import TOASelect
<<<<<<< HEAD
from pint.utils import (
    split_prefixed_name,
    taylor_horner,
    taylor_horner_deriv,
    get_prefix_timeranges,
)
=======
from pint.utils import split_prefixed_name, taylor_horner, taylor_horner_deriv
from pint import DMconst
>>>>>>> f9fc4d5e

# This value is cited from Duncan Lorimer, Michael Kramer, Handbook of Pulsar
# Astronomy, Second edition, Page 86, Note 1
# DMconst = 1.0 / 2.41e-4 * u.MHz * u.MHz * u.s * u.cm**3 / u.pc


class Dispersion(DelayComponent):
    """A base dispersion timing model.

    See https://nanograv-pint.readthedocs.io/en/latest/explanation.html#dispersion-measure
    for an explanation on the dispersion delay and dispersion measure."""

    def __init__(self):
        super().__init__()
        self.dm_value_funcs = []
        self.dm_deriv_funcs = {}

    def dispersion_time_delay(self, DM, freq):
        """Return the dispersion time delay for a set of frequency.

        This equation if cited from Duncan Lorimer, Michael Kramer,
        Handbook of Pulsar Astronomy, Second edition, Page 86, Equation [4.7]
        Here we assume the reference frequency is at infinity and the EM wave
        frequency is much larger than plasma frequency.
        """
        # dm delay
        dmdelay = DM * DMconst / freq.to(u.MHz) ** 2.0
        return dmdelay.to(u.s)

    def dispersion_type_delay(self, toas):
        try:
            bfreq = self._parent.barycentric_radio_freq(toas)
        except AttributeError:
            warn("Using topocentric frequency for dedispersion!")
            bfreq = toas.table["freq"]

        dm = self.dm_value(toas)
        return self.dispersion_time_delay(dm, bfreq)

    def dm_value(self, toas):
        """Compute modeled DM value at given TOAs.

        Parameters
        ----------
        toas : `TOAs` object or TOA table(TOAs.table)
            If given a TOAs object, it will use the whole TOA table in the
             `TOAs` object.

        Return
        ------
            DM values at given TOAs in the unit of DM.
        """
        if isinstance(toas, Table):
            toas_table = toas
        else:
            toas_table = toas.table

        dm = np.zeros(len(toas_table)) * self._parent.DM.units

        for dm_f in self.dm_value_funcs:
            dm += dm_f(toas)
        return dm

    def dispersion_slope_value(self, toas):
        return

    def d_delay_d_dmparam(self, toas, param_name, acc_delay=None):
        """Derivative of delay wrt to DM parameter.

        Parameters
        ----------
        toas : `pint.TOAs` object.
            Input toas.
        param_name : str
            Derivative parameter name
        acc_delay : `astropy.quantity` or `numpy.ndarray`
            Accumulated delay values. This parameter is to keep the unified API,
            but not used in this function.
        """
        try:
            bfreq = self._parent.barycentric_radio_freq(toas)
        except AttributeError:
            warn("Using topocentric frequency for dedispersion!")
            bfreq = toas.table["freq"]
        param_unit = getattr(self, param_name).units
        d_dm_d_dmparam = np.zeros(toas.ntoas) * u.pc / u.cm**3 / param_unit
        for df in self.dm_deriv_funcs[param_name]:
            d_dm_d_dmparam += df(toas, param_name)
        return DMconst * d_dm_d_dmparam / bfreq**2.0

    def register_dm_deriv_funcs(self, func, param):
        """Register the derivative function in to the deriv_func dictionaries.

        Parameters
        ----------
        func : callable
            Calculates the derivative
        param : str
            Name of parameter the derivative is with respect to

        """
        pn = self.match_param_aliases(param)

        if pn not in list(self.dm_deriv_funcs.keys()):
            self.dm_deriv_funcs[pn] = [func]
        else:
            # TODO:
            # Running setup() multiple times can lead to adding derivative
            # function multiple times. This prevent it from happening now. But
            # in the future, we should think a better way to do so.
            if func in self.dm_deriv_funcs[pn]:
                return
            else:
                self.dm_deriv_funcs[pn] += [func]


class DispersionDM(Dispersion):
    """Simple DM dispersion model.

    This model uses Taylor expansion to model DM variation over time. It
    can also be used for a constant DM.

    Parameters supported:

    .. paramtable::
        :class: pint.models.dispersion_model.DispersionDM
    """

    register = True
    category = "dispersion_constant"

    def __init__(self):
        super().__init__()
        self.add_param(
            floatParameter(
                name="DM",
                units="pc cm^-3",
                value=0.0,
                description="Dispersion measure",
                long_double=True,
            )
        )
        self.add_param(
            prefixParameter(
                name="DM1",
                units="pc cm^-3/yr^1",
                description="First order time derivative of the dispersion measure",
                unit_template=self.DM_dervative_unit,
                description_template=self.DM_dervative_description,
                type_match="float",
                long_double=True,
            )
        )
        self.add_param(
            MJDParameter(
                name="DMEPOCH", description="Epoch of DM measurement", time_scale="tdb"
            )
        )

        self.dm_value_funcs += [self.base_dm]
        self.delay_funcs_component += [self.constant_dispersion_delay]

    def setup(self):
        super().setup()
        base_dms = list(self.get_prefix_mapping_component("DM").values())
        base_dms += ["DM"]

        for dm_name in base_dms:
            self.register_deriv_funcs(self.d_delay_d_dmparam, dm_name)
            self.register_dm_deriv_funcs(self.d_dm_d_DMs, dm_name)

    def validate(self):
        """Validate the DM parameters input."""
        super().validate()
        # If DM1 is set, we need DMEPOCH
        if self.DM1.value is not None and self.DM1.value != 0.0:
            if self.DMEPOCH.value is None:
                # Copy PEPOCH (PEPOCH must be set!)
                self.DMEPOCH.value = self._parent.PEPOCH.value
                if self.DMEPOCH.value is None:
                    raise MissingParameter(
                        "Dispersion",
                        "DMEPOCH",
                        "DMEPOCH or PEPOCH is required if DM1 or higher are set",
                    )

    def DM_dervative_unit(self, n):
        return "pc cm^-3/yr^%d" % n if n else "pc cm^-3"

    def DM_dervative_description(self, n):
        return "%d'th time derivative of the dispersion measure" % n

    def get_DM_terms(self):
        """Return a list of the DM term values in the model: [DM, DM1, ..., DMn]"""
        return [self.DM.quantity] + self._parent.get_prefix_list("DM", start_index=1)

    def base_dm(self, toas):
        dm = np.zeros(len(toas))
        dm_terms = self.get_DM_terms()
        if any(t.value != 0 for t in dm_terms[1:]):
            DMEPOCH = self.DMEPOCH.value
            if DMEPOCH is None:
                # Should be ruled out by validate()
                raise ValueError(
                    f"DMEPOCH not set but some derivatives are not zero: {dm_terms}"
                )
            else:
                dt = (toas["tdbld"] - DMEPOCH) * u.day
            dt_value = dt.to_value(u.yr)
        else:
            dt_value = np.zeros(len(toas), dtype=np.longdouble)
        dm_terms_value = [d.value for d in dm_terms]
        dm = taylor_horner(dt_value, dm_terms_value)
        return dm * self.DM.units

    def constant_dispersion_delay(self, toas, acc_delay=None):
        """This is a wrapper function for interacting with the TimingModel class"""
        return self.dispersion_type_delay(toas)

    def print_par(self, format="pint"):
        # TODO we need to have a better design for print out the parameters in
        # an inheritance class.
        result = ""
        prefix_dm = list(self.get_prefix_mapping_component("DM").values())
        dms = ["DM"] + prefix_dm
        for dm in dms:
            result += getattr(self, dm).as_parfile_line(format=format)
        if hasattr(self, "components"):
            all_params = self.components["DispersionDM"].params
        else:
            all_params = self.params
        for pm in all_params:
            if pm not in dms:
                result += getattr(self, pm).as_parfile_line(format=format)
        return result

    def d_dm_d_DMs(
        self, toas, param_name, acc_delay=None
    ):  # NOTE we should have a better name for this.)
        """Derivatives of DM wrt the DM taylor expansion parameters."""
        par = getattr(self, param_name)
        if param_name == "DM":
            order = 0
        else:
            pn, idxf, idxv = split_prefixed_name(param_name)
            order = idxv
        dms = self.get_DM_terms()
        dm_terms = np.longdouble(np.zeros(len(dms)))
        dm_terms[order] = np.longdouble(1.0)
        if self.DMEPOCH.value is None:
            if any(t.value != 0 for t in dms[1:]):
                # Should be ruled out by validate()
                raise ValueError(f"DMEPOCH is not set but {param_name} is not zero")
            DMEPOCH = 0
        else:
            DMEPOCH = self.DMEPOCH.value
        dt = (toas["tdbld"] - DMEPOCH) * u.day
        dt_value = (dt.to(u.yr)).value
        d_dm_d_dm_param = taylor_horner(dt_value, dm_terms) * (
            self.DM.units / par.units
        )

        return d_dm_d_dm_param

    def change_dmepoch(self, new_epoch):
        """Change DMEPOCH to a new value and update DM accordingly.

        Parameters
        ----------
        new_epoch: float MJD (in TDB) or `astropy.Time` object
            The new DMEPOCH value.
        """
        if isinstance(new_epoch, Time):
            new_epoch = Time(new_epoch, scale="tdb", precision=9)
        else:
            new_epoch = Time(new_epoch, scale="tdb", format="mjd", precision=9)

        dmterms = [0.0 * u.Unit("")] + self.get_DM_terms()
        if self.DMEPOCH.value is None:
            if any(d.value != 0 for d in dmterms[2:]):
                # Should be ruled out by validate()
                raise ValueError(
                    f"DMEPOCH not set but some DM derivatives are not zero: {dmterms}"
                )
            self.DMEPOCH.value = new_epoch

        dmepoch_ld = self.DMEPOCH.quantity.tdb.mjd_long
        dt = (new_epoch.tdb.mjd_long - dmepoch_ld) * u.day

        for n in range(len(dmterms) - 1):
            cur_deriv = self.DM if n == 0 else getattr(self, "DM{}".format(n))
            cur_deriv.value = taylor_horner_deriv(
                dt.to(u.yr), dmterms, deriv_order=n + 1
            )
        self.DMEPOCH.value = new_epoch


class DispersionDMX(Dispersion):
    """This class provides a DMX model - multiple DM values.

    This model lets the user specify time ranges and fit for a different
    DM value in each time range.

    Parameters supported:

    .. paramtable::
        :class: pint.models.dispersion_model.DispersionDMX
    """

    register = True
    category = "dispersion_dmx"

    def __init__(self):
        super().__init__()
        # DMX is for info output right now
        self.add_param(
            floatParameter(
                name="DMX",
                units="pc cm^-3",
                value=0.0,
                description="Dispersion measure",
            )
        )

        self.add_DMX_range(None, None, dmx=0, frozen=False, index=1)

        self.dm_value_funcs += [self.dmx_dm]
        self.set_special_params(["DMX_0001", "DMXR1_0001", "DMXR2_0001"])
        self.delay_funcs_component += [self.DMX_dispersion_delay]

    def add_DMX_range(self, mjd_start, mjd_end, index=None, dmx=0, frozen=True):
        """Add DMX range to a dispersion model with specified start/end MJDs and DMX.

        Parameters
        ----------

        mjd_start : float or astropy.quantity.Quantity or astropy.time.Time
            MJD for beginning of DMX event.
        mjd_end : float or astropy.quantity.Quantity or astropy.time.Time
            MJD for end of DMX event.
        index : int, None
            Integer label for DMX event. If None, will increment largest used index by 1.
        dmx : float or astropy.quantity.Quantity
            Change in DM during DMX event.
        frozen : bool
            Indicates whether DMX will be fit.

        Returns
        -------

        index : int
            Index that has been assigned to new DMX event.

        """

        #### Setting up the DMX title convention. If index is None, want to increment the current max DMX index by 1.
        if index is None:
            dct = self.get_prefix_mapping_component("DMX_")
            index = np.max(list(dct.keys())) + 1
        i = f"{int(index):04d}"

        if mjd_end is not None and mjd_start is not None:
            if mjd_end < mjd_start:
                raise ValueError("Starting MJD is greater than ending MJD.")
        elif mjd_start != mjd_end:
            raise ValueError("Only one MJD bound is set.")

        if int(index) in self.get_prefix_mapping_component("DMX_"):
            raise ValueError(
                "Index '%s' is already in use in this model. Please choose another."
                % index
            )

        if isinstance(dmx, u.quantity.Quantity):
            dmx = dmx.to_value(u.pc / u.cm**3)
        if isinstance(mjd_start, Time):
            mjd_start = mjd_start.mjd
        elif isinstance(mjd_start, u.quantity.Quantity):
            mjd_start = mjd_start.value
        if isinstance(mjd_end, Time):
            mjd_end = mjd_end.mjd
        elif isinstance(mjd_end, u.quantity.Quantity):
            mjd_end = mjd_end.value
        self.add_param(
            prefixParameter(
                name="DMX_" + i,
                units="pc cm^-3",
                value=dmx,
                description="Dispersion measure variation",
                parameter_type="float",
                frozen=frozen,
            )
        )
        self.add_param(
            prefixParameter(
                name="DMXR1_" + i,
                units="MJD",
                description="Beginning of DMX interval",
                parameter_type="MJD",
                time_scale="utc",
                value=mjd_start,
            )
        )
        self.add_param(
            prefixParameter(
                name="DMXR2_" + i,
                units="MJD",
                description="End of DMX interval",
                parameter_type="MJD",
                time_scale="utc",
                value=mjd_end,
            )
        )
        self.setup()
        self.validate()
        return index

    def add_DMX_ranges(self, mjd_starts, mjd_ends, indices=None, dmxs=0, frozens=True):
        """Add DMX ranges to a dispersion model with specified start/end MJDs and DMXs.

        Parameters
        ----------

        mjd_starts : iterable of float or astropy.quantity.Quantity or astropy.time.Time
            MJD for beginning of DMX event.
        mjd_end : iterable of float or astropy.quantity.Quantity or astropy.time.Time
            MJD for end of DMX event.
        indices : iterable of int, None
            Integer label for DMX event. If None, will increment largest used index by 1.
        dmxs : iterable of float or astropy.quantity.Quantity, or float or astropy.quantity.Quantity
            Change in DM during DMX event.
        frozens : iterable of bool or bool
            Indicates whether DMX will be fit.

        Returns
        -------

        indices : list
            Indices that has been assigned to new DMX events

        """
        if len(mjd_starts) != len(mjd_ends):
            raise ValueError(
                f"Number of mjd_start values {len(mjd_starts)} must match number of mjd_end values {len(mjd_ends)}"
            )
        if indices is None:
            indices = [None] * len(mjd_starts)
        dmxs = np.atleast_1d(dmxs)
        if len(dmxs) == 1:
            dmxs = np.repeat(dmxs, len(mjd_starts))
        if len(dmxs) != len(mjd_starts):
            raise ValueError(
                f"Number of mjd_start values {len(mjd_starts)} must match number of dmx values {len(dmxs)}"
            )
        frozens = np.atleast_1d(frozens)
        if len(frozens) == 1:
            frozens = np.repeat(frozens, len(mjd_starts))
        if len(frozens) != len(mjd_starts):
            raise ValueError(
                f"Number of mjd_start values {len(mjd_starts)} must match number of frozen values {len(frozens)}"
            )

        #### Setting up the DMX title convention. If index is None, want to increment the current max DMX index by 1.
        dct = self.get_prefix_mapping_component("DMX_")
        last_index = np.max(list(dct.keys()))
        added_indices = []
        for mjd_start, mjd_end, index, dmx, frozen in zip(
            mjd_starts, mjd_ends, indices, dmxs, frozens
        ):
            if index is None:
                index = last_index + 1
                last_index += 1
            elif index in list(dct.keys()):
                raise ValueError(
                    f"Attempting to insert DMX_{index:04d} but it already exists"
                )
            added_indices.append(index)
            i = f"{int(index):04d}"

            if mjd_end is not None and mjd_start is not None:
                if mjd_end < mjd_start:
                    raise ValueError("Starting MJD is greater than ending MJD.")
            elif mjd_start != mjd_end:
                raise ValueError("Only one MJD bound is set.")
            if int(index) in dct:
                raise ValueError(
                    "Index '%s' is already in use in this model. Please choose another."
                    % index
                )
            if isinstance(dmx, u.quantity.Quantity):
                dmx = dmx.to_value(u.pc / u.cm**3)
            if isinstance(mjd_start, Time):
                mjd_start = mjd_start.mjd
            elif isinstance(mjd_start, u.quantity.Quantity):
                mjd_start = mjd_start.value
            if isinstance(mjd_end, Time):
                mjd_end = mjd_end.mjd
            elif isinstance(mjd_end, u.quantity.Quantity):
                mjd_end = mjd_end.value
            log.trace(f"Adding DMX_{i} from MJD {mjd_start} to MJD {mjd_end}")
            self.add_param(
                prefixParameter(
                    name="DMX_" + i,
                    units="pc cm^-3",
                    value=dmx,
                    description="Dispersion measure variation",
                    parameter_type="float",
                    frozen=frozen,
                )
            )
            self.add_param(
                prefixParameter(
                    name="DMXR1_" + i,
                    units="MJD",
                    description="Beginning of DMX interval",
                    parameter_type="MJD",
                    time_scale="utc",
                    value=mjd_start,
                )
            )
            self.add_param(
                prefixParameter(
                    name="DMXR2_" + i,
                    units="MJD",
                    description="End of DMX interval",
                    parameter_type="MJD",
                    time_scale="utc",
                    value=mjd_end,
                )
            )
        self.setup()
        self.validate()
        return added_indices

    def remove_DMX_range(self, index):
        """Removes all DMX parameters associated with a given index/list of indices.

        Parameters
        ----------

        index : float, int, list, np.ndarray
            Number or list/array of numbers corresponding to DMX indices to be removed from model.
        """

        if isinstance(index, (int, float, np.int64)):
            indices = [index]
        elif isinstance(index, (list, set, np.ndarray)):
            indices = index
        else:
            raise TypeError(
                f"index must be a float, int, set, list, or array - not {type(index)}"
            )
        for index in indices:
            index_rf = f"{int(index):04d}"
            for prefix in ["DMX_", "DMXR1_", "DMXR2_"]:
                self.remove_param(prefix + index_rf)
        self.validate()

    def get_indices(self):
        """Returns an array of integers corresponding to DMX parameters.

        Returns
        -------
        inds : np.ndarray
        Array of DMX indices in model.
        """
        inds = [int(p.split("_")[-1]) for p in self.params if "DMX_" in p]
        return np.array(inds)

    def setup(self):
        super().setup()
        # Get DMX mapping.
        # Register the DMX derivatives
        for prefix_par in self.get_params_of_type("prefixParameter"):
            if prefix_par.startswith("DMX_"):
                self.register_deriv_funcs(self.d_delay_d_dmparam, prefix_par)
                self.register_dm_deriv_funcs(self.d_dm_d_DMX, prefix_par)

    def validate(self):
        """Validate the DMX parameters."""
        super().validate()
        DMX_mapping = self.get_prefix_mapping_component("DMX_")
        DMXR1_mapping = self.get_prefix_mapping_component("DMXR1_")
        DMXR2_mapping = self.get_prefix_mapping_component("DMXR2_")
        if DMX_mapping.keys() != DMXR1_mapping.keys():
            # FIXME: report mismatch
            raise ValueError(
                "DMX_ parameters do not "
                "match DMXR1_ parameters. "
                "Please check your prefixed parameters."
            )
        if DMX_mapping.keys() != DMXR2_mapping.keys():
            raise ValueError(
                "DMX_ parameters do not "
                "match DMXR2_ parameters. "
                "Please check your prefixed parameters."
            )
        r1 = np.zeros(len(DMX_mapping))
        r2 = np.zeros(len(DMX_mapping))
        indices = np.zeros(len(DMX_mapping), dtype=np.int32)
        for j, index in enumerate(DMX_mapping):
            if (
                getattr(self, f"DMXR1_{index:04d}").quantity is not None
                and getattr(self, f"DMXR2_{index:04d}").quantity is not None
            ):
                r1[j] = getattr(self, f"DMXR1_{index:04d}").quantity.mjd
                r2[j] = getattr(self, f"DMXR2_{index:04d}").quantity.mjd
                indices[j] = index
        for j, index in enumerate(DMXR1_mapping):
            if np.any((r1[j] > r1) & (r1[j] < r2)):
                k = np.where((r1[j] > r1) & (r1[j] < r2))[0]
                for kk in k.flatten():
                    log.warning(
                        f"Start of DMX_{index:04d} ({r1[j]}-{r2[j]}) overlaps with DMX_{indices[kk]:04d} ({r1[kk]}-{r2[kk]})"
                    )
            if np.any((r2[j] > r1) & (r2[j] < r2)):
                k = np.where((r2[j] > r1) & (r2[j] < r2))[0]
                for kk in k.flatten():
                    log.warning(
                        f"End of DMX_{index:04d} ({r1[j]}-{r2[j]}) overlaps with DMX_{indices[kk]:04d} ({r1[kk]}-{r2[kk]})"
                    )

    def validate_toas(self, toas):
        DMX_mapping = self.get_prefix_mapping_component("DMX_")
        DMXR1_mapping = self.get_prefix_mapping_component("DMXR1_")
        DMXR2_mapping = self.get_prefix_mapping_component("DMXR2_")
        bad_parameters = []
        for k in DMXR1_mapping.keys():
            if self._parent[DMX_mapping[k]].frozen:
                continue
            b = self._parent[DMXR1_mapping[k]].quantity.mjd * u.d
            e = self._parent[DMXR2_mapping[k]].quantity.mjd * u.d
            mjds = toas.get_mjds()
            n = np.sum((b <= mjds) & (mjds < e))
            if n == 0:
                bad_parameters.append(DMX_mapping[k])
        if bad_parameters:
            raise MissingTOAs(bad_parameters)

    def dmx_dm(self, toas):
        condition = {}
        tbl = toas.table
        if not hasattr(self, "dmx_toas_selector"):
            self.dmx_toas_selector = TOASelect(is_range=True)
        DMX_mapping = self.get_prefix_mapping_component("DMX_")
        DMXR1_mapping = self.get_prefix_mapping_component("DMXR1_")
        DMXR2_mapping = self.get_prefix_mapping_component("DMXR2_")
        for epoch_ind in DMX_mapping.keys():
            r1 = getattr(self, DMXR1_mapping[epoch_ind]).quantity
            r2 = getattr(self, DMXR2_mapping[epoch_ind]).quantity
            condition[DMX_mapping[epoch_ind]] = (r1.mjd, r2.mjd)
        select_idx = self.dmx_toas_selector.get_select_index(
            condition, tbl["mjd_float"]
        )
        # Get DMX delays
        dm = np.zeros(len(tbl)) * self._parent.DM.units
        for k, v in select_idx.items():
            dm[v] += getattr(self, k).quantity
        return dm

    def DMX_dispersion_delay(self, toas, acc_delay=None):
        """This is a wrapper function for interacting with the TimingModel class"""
        return self.dispersion_type_delay(toas)

    def d_dm_d_DMX(self, toas, param_name, acc_delay=None):
        condition = {}
        tbl = toas.table
        if not hasattr(self, "dmx_toas_selector"):
            self.dmx_toas_selector = TOASelect(is_range=True)
        param = getattr(self, param_name)
        dmx_index = param.index
        DMXR1_mapping = self.get_prefix_mapping_component("DMXR1_")
        DMXR2_mapping = self.get_prefix_mapping_component("DMXR2_")
        r1 = getattr(self, DMXR1_mapping[dmx_index]).quantity
        r2 = getattr(self, DMXR2_mapping[dmx_index]).quantity
        condition = {param_name: (r1.mjd, r2.mjd)}
        select_idx = self.dmx_toas_selector.get_select_index(
            condition, tbl["mjd_float"]
        )

        try:
            bfreq = self._parent.barycentric_radio_freq(toas)
        except AttributeError:
            warn("Using topocentric frequency for dedispersion!")
            bfreq = tbl["freq"]
        dmx = np.zeros(len(tbl))
        for k, v in select_idx.items():
            dmx[v] = 1.0
        return dmx * (u.pc / u.cm**3) / (u.pc / u.cm**3)

    def print_par(self, format="pint"):
        result = ""
        DMX_mapping = self.get_prefix_mapping_component("DMX_")
        DMXR1_mapping = self.get_prefix_mapping_component("DMXR1_")
        DMXR2_mapping = self.get_prefix_mapping_component("DMXR2_")
        result += getattr(self, "DMX").as_parfile_line(format=format)
        sorted_list = sorted(DMX_mapping.keys())
        for ii in sorted_list:
            result += getattr(self, DMX_mapping[ii]).as_parfile_line(format=format)
            result += getattr(self, DMXR1_mapping[ii]).as_parfile_line(format=format)
            result += getattr(self, DMXR2_mapping[ii]).as_parfile_line(format=format)
        return result


class DispersionJump(Dispersion):
    """This class provides the constant offsets to the DM values.

    Parameters supported:

    .. paramtable::
        :class: pint.models.dispersion_model.DispersionDMX

    Notes
    -----
    This DM jump is only for modeling the DM values, and will not apply to the
    dispersion time delay.
    """

    register = True
    category = "dispersion_jump"

    def __init__(self):
        super().__init__()
        self.dm_value_funcs += [self.jump_dm]
        # Dispersion jump only model the dm values.

        self.add_param(
            maskParameter(
                name="DMJUMP",
                units="pc cm^-3",
                value=None,
                description="DM value offset.",
            )
        )

    def setup(self):
        super().setup()
        self.dm_jumps = []
        for mask_par in self.get_params_of_type("maskParameter"):
            if mask_par.startswith("DMJUMP"):
                self.dm_jumps.append(mask_par)
        for j in self.dm_jumps:
            self.register_dm_deriv_funcs(self.d_dm_d_dmjump, j)
            # Note we can not use the derivative function 'd_delay_d_dmparam',
            # Since dmjump does not effect delay.
            # The function 'd_delay_d_dmparam' applies d_dm_d_dmparam first and
            # than applys the time delay part.
            self.register_deriv_funcs(self.d_delay_d_dmjump, j)

    def validate(self):
        super().validate()

    def jump_dm(self, toas):
        """Return the DM jump for each dm section collected by dmjump parameters.

        The delay value is determined by DMJUMP parameter
        value in the unit of pc / cm ** 3.
        """
        tbl = toas.table
        jdm = np.zeros(len(tbl))
        for dm_jump in self.dm_jumps:
            dm_jump_par = getattr(self, dm_jump)
            mask = dm_jump_par.select_toa_mask(toas)
            jdm[mask] += -dm_jump_par.value
        return jdm * dm_jump_par.units

    def d_dm_d_dmjump(self, toas, jump_param):
        """Derivative of dm values wrt dm jumps."""
        tbl = toas.table
        d_dm_d_j = np.zeros(len(tbl))
        jpar = getattr(self, jump_param)
        mask = jpar.select_toa_mask(toas)
        d_dm_d_j[mask] = -1.0
        return d_dm_d_j * jpar.units / jpar.units

    def d_delay_d_dmjump(self, toas, param_name, acc_delay=None):
        """Derivative for delay wrt to dm jumps.

        Since DMJUMPS does not affect delay, this would be zero.
        """
        dmjump = getattr(self, param_name)
        return np.zeros(toas.ntoas) * (u.s / dmjump.units)<|MERGE_RESOLUTION|>--- conflicted
+++ resolved
@@ -15,17 +15,13 @@
 )
 from pint.models.timing_model import DelayComponent, MissingParameter, MissingTOAs
 from pint.toa_select import TOASelect
-<<<<<<< HEAD
 from pint.utils import (
     split_prefixed_name,
     taylor_horner,
     taylor_horner_deriv,
     get_prefix_timeranges,
 )
-=======
-from pint.utils import split_prefixed_name, taylor_horner, taylor_horner_deriv
 from pint import DMconst
->>>>>>> f9fc4d5e
 
 # This value is cited from Duncan Lorimer, Michael Kramer, Handbook of Pulsar
 # Astronomy, Second edition, Page 86, Note 1
