--- conflicted
+++ resolved
@@ -49,17 +49,6 @@
     of the system from Earth, the finite size of the system, and the
     interaction of these with the proper motion.
 
-<<<<<<< HEAD
-    From Kopeikin (1995) this includes :math:`\\Delta_{\\pi M}` (Equation 17),
-    the mixed annual-orbital parallax term, which changes :math:`a_1` and :math:`\\omega`
-    (:meth:`~pint.models.stand_alone_psr_binaries.DDK_model.DDKmodel.delta_a1_parallax`
-    and :meth:`~pint.models.stand_alone_psr_binaries.DDK_model.DDKmodel.delta_omega_parallax`).
-
-    It does not include :math:`\\Delta_{\\pi P}`, the pure pulsar orbital parallax term
-    (Equation 14).
-
-    From Kopeikin (1996) this includes apparent changes in :math:`\\omega`, :math:`a_1`, and
-=======
     From Kopeikin (1995) this includes :math:`\Delta_{\pi M}` (Equation 17),
     the mixed annual-orbital parallax term, which changes :math:`a_1` and :math:`\omega`
     (:meth:`~pint.models.stand_alone_psr_binaries.DDK_model.DDKmodel.delta_a1_parallax`
@@ -69,7 +58,6 @@
     (Equation 14).
 
     From Kopeikin (1996) this includes apparent changes in :math:`\omega`, :math:`a_1`, and
->>>>>>> bc480d76
     :math:`i` due to the proper motion (:meth:`~pint.models.stand_alone_psr_binaries.DDK_model.DDKmodel.delta_omega_proper_motion`,
     :meth:`~pint.models.stand_alone_psr_binaries.DDK_model.DDKmodel.delta_a1_proper_motion`,
     :meth:`~pint.models.stand_alone_psr_binaries.DDK_model.DDKmodel.delta_kin_proper_motion`)
@@ -84,7 +72,7 @@
        KIN
             the inclination angle: :math:`i`
        KOM
-            the longitude of the ascending node, Kopeikin (1995) Eq 9: :math:`\\Omega`
+            the longitude of the ascending node, Kopeikin (1995) Eq 9: :math:`\Omega`
        K96
             flag for Kopeikin binary model proper motion correction
 
@@ -250,23 +238,19 @@
 
         We first define the symmetry point where a1dot is zero (in equatorial coordinates):
 
-<<<<<<< HEAD
-        :math:`KOM_0 = \\tan^{-1} (\\mu_{\\delta} / \\mu_{\\alpha})`
-=======
         :math:`KOM_0 = \tan^{-1} (\mu_{\delta} / \mu_{\alpha})`
->>>>>>> bc480d76
 
         The solutions are then:
 
         :math:`(KIN, KOM)`
 
-        :math:`(KIN, 2KOM_0 - KOM - 180^{\\circ})`
-
-        :math:`(180^{\\circ}-KIN, KOM+180^{\\circ})`
-
-        :math:`(180^{\\circ}-KIN, 2KOM_0 - KOM)`
-
-        All values will be between 0 and :math:`360^{\\circ}`.
+        :math:`(KIN, 2KOM_0 - KOM - 180^{\circ})`
+
+        :math:`(180^{\circ}-KIN, KOM+180^{\circ})`
+
+        :math:`(180^{\circ}-KIN, 2KOM_0 - KOM)`
+
+        All values will be between 0 and :math:`360^{\circ}`.
 
         Returns
         -------
