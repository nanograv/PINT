--- conflicted
+++ resolved
@@ -311,16 +311,12 @@
                 except UnknownParameter:
                     if par in self.internal_params:
                         pint_bin_name = par
-<<<<<<< HEAD
-                binObjpar = getattr(self, pint_bin_name)
-=======
                 binObjpar = getattr(self._parent, pint_bin_name)
                 instance_par = getattr(self.binary_instance, par)
                 if hasattr(instance_par, "value"):
                     instance_par_val = instance_par.value
                 else:
                     instance_par_val = instance_par
->>>>>>> 4eb919ca
                 if binObjpar.value is None:
                     if binObjpar.name in self.warn_default_params:
                         instance_par = getattr(self.binary_instance, par)
