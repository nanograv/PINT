--- conflicted
+++ resolved
@@ -7,11 +7,7 @@
 #       extension: .py
 #       format_name: percent
 #       format_version: '1.3'
-<<<<<<< HEAD
-#       jupytext_version: 1.10.2
-=======
 #       jupytext_version: 1.13.0
->>>>>>> 4eb919ca
 #   kernelspec:
 #     display_name: Python 3
 #     language: python
