--- conflicted
+++ resolved
@@ -155,16 +155,8 @@
     def __init__(self):
         self.params = []  # List of model parameter names
         self.prefix_params = []  # List of model parameter names
-<<<<<<< HEAD
-        self.num_prefix_params = {}
+        #self.num_prefix_params = {}
         self.delay_funcs = []
-=======
-        self.delay_funcs = {'L1':[],'L2':[]} # List of delay component functions
-        # L1 is the first level of delays. L1 delay does not need barycentric toas
-        # After L1 delay, the toas have been corrected to solar system barycenter.
-        # L2 is the second level of delays. L2 delay need barycentric toas
-
->>>>>>> bc373854
         self.phase_funcs = [] # List of phase component functions
         self.cache = None
         self.param_register = {}
@@ -194,7 +186,7 @@
             s += "%s\n" % getattr(self, par).help_line()
         return s
 
-<<<<<<< HEAD
+
     def get_delay_func_names(self, module_name = ''):
         if not hasattr(self, 'modules'):
             return [f.__name__ for f in self.delay_funcs]
@@ -240,7 +232,7 @@
                 delay += getattr(self, dfn)(toas)
         result_toas = toas['tdbld']*u.day - delay*u.second
         return result_toas
-=======
+
     def get_params_of_type(self, param_type):
         """ Get all the parameters in timing model for one specific type
         """
@@ -253,7 +245,7 @@
                 param_type.upper() == par_prefix.upper():
                 result.append(par.name)
         return result
->>>>>>> bc373854
+
 
     @Cache.use_cache
     def get_prefix_mapping(self,prefix):
@@ -595,10 +587,7 @@
         numComp = len(components)
     except:
         components = (components,)
-<<<<<<< HEAD
     components_info = {}
-=======
->>>>>>> bc373854
     for c in components:
         if not issubclass(c,TimingModel):
             raise(TypeError("Class "+c.__name__+
