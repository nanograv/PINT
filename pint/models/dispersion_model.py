--- conflicted
+++ resolved
@@ -26,13 +26,9 @@
                        units="pc cm^-3", value=0.0,
                        description="Dispersion measure"))
         self.dm_value_funcs = [self.constant_dm,]
-<<<<<<< HEAD
-        self.delay_funcs['L1'] += [self.dedispersion_delay,]
         self.delay_derivs += [self.d_delay_dispersion_d_DM,]
-=======
         self.delay_funcs['L1'] += [self.dispersion_delay,]
 
->>>>>>> c1191d0a
     def setup(self):
         super(Dispersion, self).setup()
 
