# astrometry.py
# Defines Astrometry timing model class
import numpy
import astropy.coordinates as coords
import astropy.units as u
import astropy.constants as const
from astropy.coordinates.angles import Angle
import parameter as p
from .timing_model import TimingModel, MissingParameter, Cache
from ..utils import time_from_mjd_string, time_to_longdouble, str2longdouble
from pint import ls
from pint import utils
import time

mas_yr = (u.mas / u.yr)

try:
    from astropy.erfa import DAYSEC as SECS_PER_DAY
except ImportError:
    from astropy._erfa import DAYSEC as SECS_PER_DAY

class Astrometry(TimingModel):

    def __init__(self):
        super(Astrometry, self).__init__()

        self.add_param(p.AngleParameter(name="RAJ",
            units="H:M:S",
            description="Right ascension (J2000)",
            aliases=["RAJ"]))

        self.add_param(p.AngleParameter(name="DECJ",
            units="D:M:S",
            description="Declination (J2000)",
            aliases=["DECJ"]))

        self.add_param(p.MJDParameter(name="POSEPOCH",
            description="Reference epoch for position"))

        self.add_param(p.floatParameter(name="PMRA",
            units="mas/year", value=0.0,
            description="Proper motion in RA"))

        self.add_param(p.floatParameter(name="PMDEC",
            units="mas/year", value=0.0,
            description="Proper motion in DEC"))

        self.add_param(p.floatParameter(name="PX",
            units="mas", value=0.0,
            description="Parallax"))

        self.delay_funcs['L1'] += [self.solar_system_geometric_delay,]

    def setup(self):
        super(Astrometry, self).setup()
        # RA/DEC are required
        for p in ("RAJ", "DECJ"):
            if getattr(self, p).value is None:
                raise MissingParameter("Astrometry", p)
        # If PM is included, check for POSEPOCH
        if self.PMRA.value != 0.0 or self.PMDEC.value != 0.0:
            if self.POSEPOCH.quantity is None:
                if self.PEPOCH.quantity is None:
                    raise MissingParameter("Astrometry", "POSEPOCH",
                            "POSEPOCH or PEPOCH are required if PM is set.")
                else:
<<<<<<< HEAD
                    self.POSEPOCH.value = self.PEPOCH.value
        self.delay_derivs += [self.d_delay_astrometry_d_RAJ,
                              self.d_delay_astrometry_d_DECJ,
                              self.d_delay_astrometry_d_PMRA,
                              self.d_delay_astrometry_d_PMDEC,
                              self.d_delay_astrometry_d_PX]
=======
                    self.POSEPOCH.quantity = self.PEPOCH.quantity
>>>>>>> c1191d0a

    @Cache.cache_result
    def coords_as_ICRS(self, epoch=None):
        """Returns pulsar sky coordinates as an astropy ICRS object instance.

        If epoch (MJD) is specified, proper motion is included to return
        the position at the given epoch.
        """
        if epoch is None or (self.PMRA.value == 0.0 and self.PMDEC.value == 0.0):
            return coords.ICRS(ra=self.RAJ.quantity, dec=self.DECJ.quantity)
        else:
            dt = (epoch - self.POSEPOCH.quantity.mjd) * u.d
            dRA = dt * self.PMRA.quantity / numpy.cos(self.DECJ.quantity.radian)
            dDEC = dt * self.PMDEC.quantity
            return coords.ICRS(ra=self.RAJ.quantity+dRA, dec=self.DECJ.quantity+dDEC)

    @Cache.cache_result
    def ssb_to_psb_xyz(self, epoch=None):
        """Returns unit vector(s) from SSB to pulsar system barycenter.

        If epochs (MJD) are given, proper motion is included in the calculation.
        """
        # TODO: would it be better for this to return a 6-vector (pos, vel)?
        return self.coords_as_ICRS(epoch=epoch).cartesian.xyz.transpose()

    @Cache.cache_result
    def barycentric_radio_freq(self, toas):
        """Return radio frequencies (MHz) of the toas corrected for Earth motion"""
        L_hat = self.ssb_to_psb_xyz(epoch=toas['tdbld'].astype(numpy.float64))
        v_dot_L_array = numpy.sum(toas['ssb_obs_vel']*L_hat, axis=1)
        return toas['freq'] * (1.0 - v_dot_L_array / const.c)

    def solar_system_geometric_delay(self, toas):
        """Returns geometric delay (in sec) due to position of site in
        solar system.  This includes Roemer delay and parallax.

        NOTE: currently assumes XYZ location of TOA relative to SSB is
        available as 3-vector toa.xyz, in units of light-seconds.
        """
        L_hat = self.ssb_to_psb_xyz(epoch=toas['tdbld'].astype(numpy.float64))
        re_dot_L = numpy.sum(toas['ssb_obs_pos']*L_hat, axis=1)
        delay = -re_dot_L.to(ls).value
        if self.PX.value != 0.0:
            L = ((1.0 / self.PX.value) * u.kpc)
            # TODO: numpy.sum currently loses units in some cases...
            re_sqr = numpy.sum(toas['ssb_obs_pos']**2, axis=1) * toas['ssb_obs_pos'].unit**2
            delay += (0.5 * (re_sqr / L) * (1.0 - re_dot_L**2 / re_sqr)).to(ls).value
        return delay

    @Cache.use_cache
    def get_d_delay_quantities(self, toas):
        """Calculate values needed for many d_delay_d_param functions """
        # TODO: Move all these calculations in a separate class for elegance
        rd = dict()

        # TODO: Should delay not have units of u.second?
        delay = self.delay(toas)

        # TODO: toas['tdbld'].quantity should have units of u.day
        # NOTE: Do we need to include the delay here?
        rd['epoch'] = toas['tdbld'].quantity * u.day #- delay * u.second

        # Distance from SSB to observatory, and from SSB to psr
        ssb_obs = toas['ssb_obs_pos'].quantity
        ssb_psr = self.ssb_to_psb_xyz(epoch=numpy.array(rd['epoch']))

        # Cartesian coordinates, and derived quantities
        rd['ssb_obs_r'] = numpy.sqrt(numpy.sum(ssb_obs**2, axis=1))
        rd['ssb_obs_z'] = ssb_obs[:,2]
        rd['ssb_obs_xy'] = numpy.sqrt(ssb_obs[:,0]**2 + ssb_obs[:,1]**2)
        rd['ssb_obs_x'] = ssb_obs[:,0]
        rd['ssb_obs_y'] = ssb_obs[:,1]
        rd['in_psr_obs'] = numpy.sum(ssb_obs * ssb_psr, axis=1)

        # Earth right ascension and declination
        rd['earth_dec'] = numpy.arctan2(rd['ssb_obs_z'], rd['ssb_obs_xy'])
        rd['earth_ra'] = numpy.arctan2(rd['ssb_obs_y'], rd['ssb_obs_x'])

        return rd


    @Cache.use_cache
    def d_delay_astrometry_d_RAJ(self, toas):
        """Calculate the derivative wrt RAJ

        For the RAJ and DEC derivatives, use the following approximate model for
        the pulse delay. (Inner-product between two Cartesian vectors)

        de = Earth declination (wrt SSB)
        ae = Earth right ascension
        dp = pulsar declination
        aa = pulsar right ascension
        r = distance from SSB to Earh
        c = speed of light

        delay = r*[cos(de)*cos(dp)*cos(ae-aa)+sin(de)*sin(dp)]/c
        """
        rd = self.get_d_delay_quantities(toas)

        psr_ra = self.RAJ.quantity
        psr_dec = self.DECJ.quantity

        geom = numpy.cos(rd['earth_dec'])*numpy.cos(psr_dec)*\
                numpy.sin(psr_ra-rd['earth_ra'])
        dd_draj = rd['ssb_obs_r'] * geom / (const.c * u.radian)

        return dd_draj.decompose(u.si.bases)

    @Cache.use_cache
    def d_delay_astrometry_d_DECJ(self, toas):
        """Calculate the derivative wrt DECJ

        Definitions as in d_delay_d_RAJ
        """
        rd = self.get_d_delay_quantities(toas)

        psr_ra = self.RAJ.quantity
        psr_dec = self.DECJ.quantity

        geom = numpy.cos(rd['earth_dec'])*numpy.sin(psr_dec)*\
                numpy.cos(psr_ra-rd['earth_ra']) - numpy.sin(rd['earth_dec'])*\
                numpy.cos(psr_dec)
        dd_ddecj = rd['ssb_obs_r'] * geom / (const.c * u.radian)

        return dd_ddecj.decompose(u.si.bases)

    @Cache.use_cache
    def d_delay_astrometry_d_PMRA(self, toas):
        """Calculate the derivative wrt PMRA

        Definitions as in d_delay_d_RAJ. Now we have a derivative in mas/yr for
        the pulsar RA
        """
        rd = self.get_d_delay_quantities(toas)

        psr_ra = self.RAJ.quantity

        te = rd['epoch'] - time_to_longdouble(self.POSEPOCH.quantity) * u.day
        geom = numpy.cos(rd['earth_dec'])*numpy.sin(psr_ra-rd['earth_ra'])

        deriv = rd['ssb_obs_r'] * geom * te / (const.c * u.radian)
        dd_dpmra = deriv * u.mas / u.year

        # We want to return sec / (mas / yr)
        return dd_dpmra.decompose(u.si.bases) / (u.mas / u.year)

    @Cache.use_cache
    def d_delay_astrometry_d_PMDEC(self, toas):
        """Calculate the derivative wrt PMDEC

        Definitions as in d_delay_d_RAJ. Now we have a derivative in mas/yr for
        the pulsar DEC
        """
        rd = self.get_d_delay_quantities(toas)

        psr_ra = self.RAJ.quantity
        psr_dec = self.DECJ.quantity

        te = rd['epoch'] - time_to_longdouble(self.POSEPOCH.quantity) * u.day
        geom = numpy.cos(rd['earth_dec'])*numpy.sin(psr_dec)*\
                numpy.cos(psr_ra-rd['earth_ra']) - numpy.cos(psr_dec)*\
                numpy.sin(rd['earth_dec'])

        deriv = rd['ssb_obs_r'] * geom * te / (const.c * u.radian)
        dd_dpmdec = deriv * u.mas / u.year

        # We want to return sec / (mas / yr)
        return dd_dpmdec.decompose(u.si.bases) / (u.mas / u.year)

    @Cache.use_cache
    def d_delay_astrometry_d_PX(self, toas):
        """Calculate the derivative wrt PX

        Roughly following Smart, 1977, chapter 9.

        px_r:   Extra distance to Earth, wrt SSB, from pulsar
        r_e:    Position of earth (vector) wrt SSB
        u_p:    Unit vector from SSB pointing to pulsar
        t_d:    Parallax delay
        c:      Speed of light
        delta:  Parallax

        The parallax delay is due to a distance orthogonal to the line of sight
        to the pulsar from the SSB:

        px_r = sqrt( r_e**2 - (r_e.u_p)**2 ),

        with delay

        t_d = 0.5 * px_r * delta'/ c,  and delta = delta' * px_r / (1 AU)

        """
        rd = self.get_d_delay_quantities(toas)

        px_r = numpy.sqrt(rd['ssb_obs_r']**2-rd['in_psr_obs']**2)
        dd_dpx = 0.5*(px_r**2 / (u.AU*const.c)) * (u.mas / u.radian)

        # We want to return sec / mas
        return dd_dpx.decompose(u.si.bases) / u.mas

    @Cache.cache_result
    def d_delay_astrometry_d_POSEPOCH(self, toas):
        """Calculate the derivative wrt POSEPOCH
        """
        pass<|MERGE_RESOLUTION|>--- conflicted
+++ resolved
@@ -64,16 +64,12 @@
                     raise MissingParameter("Astrometry", "POSEPOCH",
                             "POSEPOCH or PEPOCH are required if PM is set.")
                 else:
-<<<<<<< HEAD
                     self.POSEPOCH.value = self.PEPOCH.value
         self.delay_derivs += [self.d_delay_astrometry_d_RAJ,
                               self.d_delay_astrometry_d_DECJ,
                               self.d_delay_astrometry_d_PMRA,
                               self.d_delay_astrometry_d_PMDEC,
                               self.d_delay_astrometry_d_PX]
-=======
-                    self.POSEPOCH.quantity = self.PEPOCH.quantity
->>>>>>> c1191d0a
 
     @Cache.cache_result
     def coords_as_ICRS(self, epoch=None):
