import numpy as np
import time
from pint import ls,GMsun,Tsun
from pint import utils
from .pulsar_binaries.DD_model import DDmodel
from .pint_pulsar_binary import PSRbinaryWapper
from .parameter import Parameter, MJDParameter
from .timing_model import Cache, TimingModel, MissingParameter
import astropy
from ..utils import time_from_mjd_string, time_to_longdouble
import astropy.units as u


class DDwrapper(PSRbinaryWapper):
    """This is a PINT pulsar binary dd model class a subclass of PSRbinaryWapper.
       It is a wrapper for independent DDmodel class defined in ./pulsar_binary/DD_model.py
       All the detailed calculations are in the independent DDmodel.
       The aim for this class is to connect the independent binary model with PINT platform
    """

    def __init__(self,):
        super(DDwrapper, self).__init__()
        self.binary_model_name = 'DD'
        self.binary_model_class = DDmodel
        self.add_param(Parameter(name="A0", units="s",
                       description="DD model aberration parameter A0"),
                       binary_param = True)
        self.add_param(Parameter(name="B0", units="s",
                       description="DD model aberration parameter B0"),
                       binary_param = True)
        self.add_param(Parameter(name="GAMMA", units="second",
                       description="Binary Einsten delay GAMMA term"),
                       binary_param = True)
        self.add_param(Parameter(name="DR", units="",
                       description="Relativistic deformation of the orbit"),
                       binary_param = True)
        self.add_param(Parameter(name="DTH", units="",
                       description="Relativistic deformation of the orbit"),
                       binary_param = True)
        self.add_param(Parameter(name="SINI", units="",
                       description="Sine of inclination angle"),
                       binary_param = True)

    def setup(self):
        super(DDwrapper,self).setup()
        for p in ("PB", "T0", "A1"):
            if getattr(self, p).value is None:
                raise MissingParameter("DD", p,
                                       "%s is required for DD" % p)
        # If any *DOT is set, we need T0
        for p in ("PBDOT", "OMDOT", "EDOT", "A1DOT"):
            if getattr(self, p).value is None:
                getattr(self, p).set("0")
                getattr(self, p).frozen = True

            if getattr(self, p).value is not None:
                if self.T0.value is None:
                    raise MissingParameter("DD", "T0",
                        "T0 is required if *DOT is set")

        if self.GAMMA.value is None:
            self.GAMMA.set("0")
            self.GAMMA.frozen = True

        # If eccentricity is zero, freeze some parameters to 0
        # OM = 0 -> T0 = TASC
        if self.ECC.value == 0 or self.ECC.value is None:
            for p in ("ECC", "OM", "OMDOT", "EDOT"):
                getattr(self, p).set("0")
                getattr(self, p).frozen = True

<<<<<<< HEAD
=======

    @Cache.use_cache
    def get_dd_object(self, toas):
        """
        Obtain the DDmodel object for this set of parameters/toas
        """
        # Don't need to fill P0 and P1. Translate all the others to the format
        # that is used in bmodel.py
        # Get barycnetric toa first
        self.barycentricTime = self.get_barycentric_toas(toas)

        ddobj = DDmodel(self.barycentricTime)
        pardict = {}
        for par in ddobj.binary_params:
            if hasattr(self, par):
                parObj = getattr(self, par)
                if parObj.num_value is None:
                    continue
                pardict[par] = parObj.num_value*parObj.num_unit

        ddobj.set_par_values(pardict)    # This now does a lot of stuff that is in the PSRdd.__init__
        return ddobj

    @Cache.use_cache
    def DD_delay(self, toas):
        """Return the DD timing model delay"""
        ddob = self.get_dd_object(toas)

        return ddob.DDdelay()

    @Cache.use_cache
    def d_delay_d_par(self,par,toas):
        """Return the DD timing model delay derivtives"""
        ddob = self.get_dd_object(toas)
>>>>>>> d06c0a9d

    <|MERGE_RESOLUTION|>--- conflicted
+++ resolved
@@ -67,44 +67,4 @@
         if self.ECC.value == 0 or self.ECC.value is None:
             for p in ("ECC", "OM", "OMDOT", "EDOT"):
                 getattr(self, p).set("0")
-                getattr(self, p).frozen = True
-
-<<<<<<< HEAD
-=======
-
-    @Cache.use_cache
-    def get_dd_object(self, toas):
-        """
-        Obtain the DDmodel object for this set of parameters/toas
-        """
-        # Don't need to fill P0 and P1. Translate all the others to the format
-        # that is used in bmodel.py
-        # Get barycnetric toa first
-        self.barycentricTime = self.get_barycentric_toas(toas)
-
-        ddobj = DDmodel(self.barycentricTime)
-        pardict = {}
-        for par in ddobj.binary_params:
-            if hasattr(self, par):
-                parObj = getattr(self, par)
-                if parObj.num_value is None:
-                    continue
-                pardict[par] = parObj.num_value*parObj.num_unit
-
-        ddobj.set_par_values(pardict)    # This now does a lot of stuff that is in the PSRdd.__init__
-        return ddobj
-
-    @Cache.use_cache
-    def DD_delay(self, toas):
-        """Return the DD timing model delay"""
-        ddob = self.get_dd_object(toas)
-
-        return ddob.DDdelay()
-
-    @Cache.use_cache
-    def d_delay_d_par(self,par,toas):
-        """Return the DD timing model delay derivtives"""
-        ddob = self.get_dd_object(toas)
->>>>>>> d06c0a9d
-
-    +                getattr(self, p).frozen = True