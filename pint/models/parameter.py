--- conflicted
+++ resolved
@@ -120,7 +120,7 @@
 
     @units.setter
     def units(self, unt):
-        # Check if this is the first time set units and check compatibility 
+        # Check if this is the first time set units and check compatibility
         if hasattr(self, 'quantity'):
             if self.units is not None:
                 if unt != self.units:
@@ -729,72 +729,62 @@
 
 class prefixParameter(Parameter):
     """ This is a Parameter type for prefix parameters, for example DMX_
-
-        Create a prefix parameter
-        To create a prefix parameter, there are two ways:
-        1. Create by name
-            If optional argument name with a prefixed format, such as DMX_001
-            or F10, is given. prefixParameter class will figure out the prefix
-            name, index and indexformat.
-        2. Create by prefix and index
-            This method allows you create a prefixParameter class using prefix
-            name and index. The class name will be returned as prefix name plus
-            index with the right index format. So the optional arguments
-            prefix, indexformat and index are need. index default value is 1.
-        If both of two methods are filled, It will using the first method.
-        Add description and units.
-        1. Direct add
-            A description and unit can be added directly by using the optional
-            arguments, description and units. Both of them will return as a
-            string attribution.
-        2. description and units template.
-            If the description and unit are changing with the prefix parameter
-            index, optional argument descritionTplt and unitTplt are need.
-            These two attributions are lambda functions, for example
-            >>> descritionTplt = lambda x: 'This is the description of parameter
-                                            %d'%x
-<<<<<<< HEAD
-            The class will fill the descrition and unit automaticly.
-
-        If both two methods are fillfulled, it prefer the first one.
-=======
-            The class will fill the description and unit automatically.
-
-        If both two methods are filled, it prefer the first one.
->>>>>>> c1191d0a
-
-        Parameter
-        ---------
-        name : str optional
-            The name of the parameter. If it is not provided, the prefix and
-            index format are needed.
-        prefix : str optional
-            Parameter prefix, now it is only supporting 'prefix_' type and
-            'prefix0' type.
-        indexformat : str optional
-            The format for parameter index
-        index : int optional [default 1]
-            The index number for the prefixed parameter.
-        units :  str optional
-            The unit of parameter
-        unitTplt : lambda method
-            The unit template for prefixed parameter
-        description : str optional
-            Description for the parameter
-        descriptionTplt : lambda method optional
-            Description template for prefixed parameters
-        prefix_aliases : list of str optional
-            Alias for the prefix
-        frozen : bool, optional
-            A flag specifying whether "fitters" should adjust the value of this
-            parameter or leave it fixed.
-        continuous : bool
-        type_match : str, optional, default 'float'
-            Example parameter class template for quantity and value setter
-        long_double : bool, optional default 'double'
-            Set float type quantity and value in numpy float128
-        time_scale : str, optional default 'utc'
-            Time scale for MJDParameter class.
+    Create a prefix parameter
+    To create a prefix parameter, there are two ways:
+    1. Create by name
+        If optional argument name with a prefixed format, such as DMX_001
+        or F10, is given. prefixParameter class will figure out the prefix
+        name, index and indexformat.
+    2. Create by prefix and index
+        This method allows you create a prefixParameter class using prefix
+        name and index. The class name will be returned as prefix name plus
+        index with the right index format. So the optional arguments
+        prefix, indexformat and index are need. index default value is 1.
+    If both of two methods are filled, It will using the first method.
+    Add description and units.
+    1. Direct add
+        A description and unit can be added directly by using the optional
+        arguments, description and units. Both of them will return as a
+        string attribution.
+    2. description and units template.
+        If the description and unit are changing with the prefix parameter
+        index, optional argument descritionTplt and unitTplt are need.
+        These two attributions are lambda functions, for example
+        >>> descritionTplt = lambda x:'This is the description of parameter %d'%x
+        The class will fill the description and unit automatically.
+    If both two methods are filled, it prefer the first one.
+    Parameter
+    ---------
+    name : str optional
+        The name of the parameter. If it is not provided, the prefix and
+        index format are needed.
+    prefix : str optional
+        Parameter prefix, now it is only supporting 'prefix_' type and
+        'prefix0' type.
+    indexformat : str optional
+        The format for parameter index
+    index : int optional [default 1]
+        The index number for the prefixed parameter.
+    units :  str optional
+        The unit of parameter
+    unitTplt : lambda method
+        The unit template for prefixed parameter
+    description : str optional
+        Description for the parameter
+    descriptionTplt : lambda method optional
+        Description template for prefixed parameters
+    prefix_aliases : list of str optional
+        Alias for the prefix
+    frozen : bool, optional
+        A flag specifying whether "fitters" should adjust the value of this
+        parameter or leave it fixed.
+    continuous : bool
+    type_match : str, optional, default 'float'
+        Example parameter class template for quantity and value setter
+    long_double : bool, optional default 'double'
+        Set float type quantity and value in numpy float128
+    time_scale : str, optional default 'utc'
+        Time scale for MJDParameter class.
     """
 
     def __init__(self, name=None, prefix=None, indexformat=None, index=1,
