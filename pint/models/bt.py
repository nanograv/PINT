--- conflicted
+++ resolved
@@ -129,11 +129,7 @@
 
             # T0 needs to be converted to long double
             parobj = getattr(self, key)
-<<<<<<< HEAD
-            pardict[par] = parobj.num_value
-=======
-            pardict[par] = parobj.value 
->>>>>>> bc373854
+            pardict[par] = parobj.value
 
         # Apply all the delay terms, except for the binary model itself
         if hasattr(self, 'modules'):
