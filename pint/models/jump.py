--- conflicted
+++ resolved
@@ -14,11 +14,8 @@
     def __init__(self):
         super(JumpDelay, self).__init__()
         # TODO: In the future we should have phase jump as well.
-<<<<<<< HEAD
         self.requires = {'TOA': [], 'freq': []}
         self.provides = {'TOA': ('', None), 'freq': ('', None)}
-=======
->>>>>>> bc373854
         self.add_param(p.maskParameter(name = 'JUMP', units='second'))
         self.delay_funcs += [self.jump_delay,]
     def setup(self):
