import astropy.units as u
import numpy as np
import pytest
from astropy.time import Time
from astropy.utils.data import download_file
from astropy.utils.iers import IERS_B, IERS_B_FILE, IERS_B_URL, IERS_Auto
from numpy.testing import assert_allclose, assert_equal

from pint import erfautils
from pint.observatory import Observatory


def test_simpler_erfa_import():
    import erfa

    erfa


<<<<<<< HEAD
# The old_ function was removed, but has Astropy fixed the problem?
# @pytest.mark.xfail(
#     reason="astropy doesn't include up-to-date IERS B - "
#     "if this starts passing we can ditch the "
#     "implementation in erfautils",
#     raises=AssertionError,
# )
# def test_compare_erfautils_astropy():
#     o = "Arecibo"
#     loc = Observatory.get(o).earth_location_itrf()
#     mjds = np.linspace(50000, 58000, 512)
#     t = Time(mjds, scale="tdb", format="mjd")
#     posvel = erfautils.old_gcrs_posvel_from_itrf(loc, t, obsname=o)
#     astropy_posvel = erfautils.astropy_gcrs_posvel_from_itrf(loc, t, obsname=o)
#     dopv = astropy_posvel - posvel
#     dpos = np.sqrt((dopv.pos**2).sum(axis=0))
#     dvel = np.sqrt((dopv.vel**2).sum(axis=0))
#     assert len(dpos) == len(mjds)
#     # This is just above the level of observed difference
#     assert dpos.max() < 0.05 * u.m, "position difference of %s" % dpos.max().to(u.m)
#     # This level is what is permitted as a velocity difference from tempo2 in test_times.py
#     assert dvel.max() < 0.02 * u.mm / u.s, "velocity difference of %s" % dvel.max().to(
#         u.mm / u.s
#     )
=======
@pytest.mark.xfail(
    reason="astropy doesn't include up-to-date IERS B - "
    "if this starts passing we can ditch the "
    "implementation in erfautils"
)
def test_compare_erfautils_astropy():
    o = "Arecibo"
    loc = Observatory.get(o).earth_location_itrf()
    mjds = np.linspace(50000, 58000, 512)
    t = Time(mjds, scale="tdb", format="mjd")
    posvel = erfautils.old_gcrs_posvel_from_itrf(loc, t, obsname=o)
    astropy_posvel = erfautils.astropy_gcrs_posvel_from_itrf(loc, t, obsname=o)
    dopv = astropy_posvel - posvel
    dpos = np.sqrt((dopv.pos**2).sum(axis=0))
    dvel = np.sqrt((dopv.vel**2).sum(axis=0))
    assert len(dpos) == len(mjds)
    # This is just above the level of observed difference
    assert dpos.max() < 0.05 * u.m, f"position difference of {dpos.max().to(u.m)}"
    # This level is what is permitted as a velocity difference from tempo2 in test_times.py
    assert dvel.max() < 0.02 * u.mm / u.s, "velocity difference of %s" % dvel.max().to(
        u.mm / u.s
    )
>>>>>>> 6729afb8


def test_iers_discrepancies():
    iers_auto = IERS_Auto.open()
    iers_b = IERS_B.open()
    for mjd in [56000, 56500, 57000]:
        t = Time(mjd, scale="tdb", format="mjd")
        b_x, b_y = iers_b.pm_xy(t)
        a_x, a_y = iers_auto.pm_xy(t)
        assert abs(a_x - b_x) < 1 * u.marcsec
        assert abs(a_y - b_y) < 1 * u.marcsec


def test_scalar():
    o = "Arecibo"
    loc = Observatory.get(o).earth_location_itrf()
    t = Time(56000, scale="tdb", format="mjd")
    posvel = erfautils.gcrs_posvel_from_itrf(loc, t, obsname=o)
    assert posvel.pos.shape == (3,)


# The below explore why astropy might disagree with PINT internal code


# This test checks for a bug that was in Astropy; is it fixed in the oldest version we support?
@pytest.mark.xfail(
    reason="astropy doesn't include up-to-date IERS B", raises=AssertionError
)
def test_IERS_B_all_in_IERS_Auto():
    B = IERS_B.open(download_file(IERS_B_URL, cache=True))
    mjd = B["MJD"].to(u.day).value
    A = IERS_Auto.open()
    A.pm_xy(mjd)  # ensure that data is available for this date
    i_A = np.searchsorted(A["MJD"].to(u.day).value, mjd)
    assert_equal(A["dX_2000A_B"][i_A], B["dX_2000A"])


# This test checks for a bug that was in Astropy; is it fixed in the oldest version we support?
# I think this might be the IERS that changes the old versions?
@pytest.mark.xfail(
    reason="IERS changes old values in new versions of the B table",
    raises=AssertionError,
)
def test_IERS_B_agree_with_IERS_Auto_dX():
    A = IERS_Auto.open()
    B = IERS_B.open(download_file(IERS_B_URL, cache=True))
    mjd = B["MJD"].to(u.day).value
    A.pm_xy(mjd)  # ensure that data is available for this date

    # Let's get rid of some trouble values and see if they agree on a restricted subset
    # IERS Auto ends with a bunch of 1e20 values meant as sentinels (?)
    ok_A = abs(A["dX_2000A_B"]) < 1e6 * u.marcsec
    # For some reason IERS B starts with zeros up to MJD 45700? IERS Auto doesn't match this
    # ok_A &= A['MJD'] > 45700*u.d
    # Maybe the old values are bogus?
    ok_A &= A["MJD"] > 50000 * u.d

    mjds_A = A["MJD"][ok_A].to(u.day).value
    i_B = np.searchsorted(B["MJD"].to(u.day).value, mjds_A)
    assert np.all(np.diff(i_B) == 1), "Valid region not contiguous"
    assert_equal(A["MJD"][ok_A], B["MJD"][i_B], "MJDs don't make sense")
    for tag in ["dX_2000A", "dY_2000A"]:
        assert_allclose(
            A[f"{tag}_B"][ok_A].to(u.marcsec).value,
            B[tag][i_B].to(u.marcsec).value,
            atol=1e-5,
            rtol=1e-3,
            err_msg=f"IERS A-derived IERS B {tag} values don't match current IERS B values",
        )


# This test checks for a bug that was in Astropy; is it fixed in the oldest version we support?
# @pytest.mark.xfail(
#     reason="IERS changes old values in new versions of the B table in astropy 4",
#     raises=AssertionError,
# )
def test_IERS_B_agree_with_IERS_Auto():
    A = IERS_Auto.open()
    B = IERS_B.open(download_file(IERS_B_URL, cache=True))
    mjd = B["MJD"].to(u.day).value
    A.pm_xy(mjd)  # ensure that data is available for this date

    # Let's get rid of some trouble values and see if they agree on a restricted subset
    # IERS Auto ends with a bunch of 1e20 values meant as sentinels (?)
    ok_A = abs(A["PM_X_B"]) < 1e6 * u.marcsec
    # Maybe the old values are bogus?
    ok_A &= A["MJD"] > 50000 * u.d

    mjds_A = A["MJD"][ok_A].to(u.day).value
    i_B = np.searchsorted(B["MJD"].to(u.day).value, mjds_A)
    assert np.all(np.diff(i_B) == 1), "Valid region not contiguous"
    assert_equal(A["MJD"][ok_A], B["MJD"][i_B], "MJDs don't make sense")
    for atag, btag, unit in [
        ("UT1_UTC_B", "UT1_UTC", u.s),  # s, six decimal places
        ("PM_X_B", "PM_x", u.arcsec),
        ("PM_Y_B", "PM_y", u.arcsec),
    ]:
        assert_allclose(
            A[atag][ok_A].to(unit).value,
            B[btag][i_B].to(unit).value,
            atol=1e-5,
            rtol=1e-5,
            err_msg=f"Inserted IERS B {atag} values don't match IERS_B_URL {btag} values",
        )


# This test checks for a bug that was in Astropy; is it fixed in the oldest version we support?
# @pytest.mark.xfail(reason="disagreement in current astropy")
def test_IERS_B_builtin_agree_with_IERS_Auto_dX():
    A = IERS_Auto.open()
    B = IERS_B.open(IERS_B_FILE)
    mjd = B["MJD"].to(u.day).value
    A.pm_xy(mjd)  # ensure that data is available for these dates

    # We're going to look up the OK auto values in the B table
    ok_A = A["MJD"] < B["MJD"][-1]
    # Let's get rid of some trouble values and see if they agree on a restricted subset
    # IERS Auto ends with a bunch of 1e20 values meant as sentinels (?)
    ok_A &= abs(A["dX_2000A_B"]) < 1e6 * u.marcsec
    # For some reason IERS B starts with zeros up to MJD 45700? IERS Auto doesn't match this
    ok_A &= A["MJD"] > 45700 * u.d
    # Maybe the old values are bogus?
    ok_A &= A["MJD"] > 50000 * u.d

    mjds_A = A["MJD"][ok_A].to(u.day).value
    i_B = np.searchsorted(B["MJD"].to(u.day).value, mjds_A)

    assert np.all(np.diff(i_B) == 1), "Valid region not contiguous"
    assert_equal(A["MJD"][ok_A], B["MJD"][i_B], "MJDs don't make sense")
    assert_allclose(
        A["dX_2000A_B"][ok_A].to(u.marcsec).value,
        B["dX_2000A"][i_B].to(u.marcsec).value,
        atol=1e-5,
        rtol=1e-3,
        err_msg="IERS B values included in IERS A (dX_2000A) don't match IERS_B_FILE values",
    )


# This test checks for a bug that was in Astropy; is it fixed in the oldest version we support?
# @pytest.mark.skip
def test_IERS_B_builtin_agree_with_IERS_Auto():
    """The UT1-UTC, PM_X, and PM_Y values are correctly copied"""
    A = IERS_Auto.open()
    B = IERS_B.open(IERS_B_FILE)
    mjd = B["MJD"].to(u.day).value
    A.pm_xy(mjd)  # ensure that data is available for these dates

    # We're going to look up the OK auto values in the B table
    ok_A = A["MJD"] < B["MJD"][-1]
    # Let's get rid of some trouble values and see if they agree on a restricted subset
    # IERS Auto ends with a bunch of 1e20 values meant as sentinels (?)
    ok_A &= abs(A["PM_X_B"]) < 1e6 * u.marcsec
    # For some reason IERS B starts with zeros up to MJD 45700? IERS Auto doesn't match this
    ok_A &= A["MJD"] > 45700 * u.d
    # Maybe the old values are bogus?
    ok_A &= A["MJD"] > 50000 * u.d

    mjds_A = A["MJD"][ok_A].to(u.day).value
    i_B = np.searchsorted(B["MJD"].to(u.day).value, mjds_A)

    assert np.all(np.diff(i_B) == 1), "Valid region not contiguous"
    assert_equal(A["MJD"][ok_A], B["MJD"][i_B], "MJDs don't make sense")
    for atag, btag, unit in [
        ("UT1_UTC_B", "UT1_UTC", u.s),
        ("PM_X_B", "PM_x", u.arcsec),
        ("PM_Y_B", "PM_y", u.arcsec),
    ]:
        assert_allclose(
            A[atag][ok_A].to(unit).value,
            B[btag][i_B].to(unit).value,
            atol=1e-5,
            rtol=1e-5,
            err_msg=f"Inserted IERS B {atag} values don't match IERS_B_FILE {btag} values",
        )


copy_columns = [
    ("UT1_UTC", "UT1_UTC_B"),
    ("PM_x", "PM_X_B"),
    ("PM_y", "PM_Y_B"),
    pytest.param(
        "dX_2000A",
        "dX_2000A_B",  # marks=pytest.mark.xfail(reason="Bug in astropy")
    ),
    pytest.param(
        "dY_2000A",
        "dY_2000A_B",  # marks=pytest.mark.xfail(reason="Bug in astropy")
    ),
]


# This test checks for a bug that was in Astropy; is it fixed in the oldest version we support?
# @pytest.mark.skip
@pytest.mark.parametrize("b_name,a_name", copy_columns)
def test_IERS_B_parameters_loaded_into_IERS_Auto(b_name, a_name):
    A = IERS_Auto.open()
    A[a_name]
    B = IERS_B.open(IERS_B_FILE)

    ok_A = A["MJD"] < B["MJD"][-1]

    mjds_A = A["MJD"][ok_A].to(u.day).value
    i_B = np.searchsorted(B["MJD"].to(u.day).value, mjds_A)

    assert_equal(np.diff(i_B), 1, err_msg="Valid region not contiguous")
    assert_equal(A["MJD"][ok_A], B["MJD"][i_B], err_msg="MJDs don't make sense")
    assert_equal(
        A[a_name][ok_A],
        B[b_name][i_B],
        err_msg=f"IERS B parameter {b_name} not copied over IERS A parameter {a_name}",
    )<|MERGE_RESOLUTION|>--- conflicted
+++ resolved
@@ -16,32 +16,6 @@
     erfa
 
 
-<<<<<<< HEAD
-# The old_ function was removed, but has Astropy fixed the problem?
-# @pytest.mark.xfail(
-#     reason="astropy doesn't include up-to-date IERS B - "
-#     "if this starts passing we can ditch the "
-#     "implementation in erfautils",
-#     raises=AssertionError,
-# )
-# def test_compare_erfautils_astropy():
-#     o = "Arecibo"
-#     loc = Observatory.get(o).earth_location_itrf()
-#     mjds = np.linspace(50000, 58000, 512)
-#     t = Time(mjds, scale="tdb", format="mjd")
-#     posvel = erfautils.old_gcrs_posvel_from_itrf(loc, t, obsname=o)
-#     astropy_posvel = erfautils.astropy_gcrs_posvel_from_itrf(loc, t, obsname=o)
-#     dopv = astropy_posvel - posvel
-#     dpos = np.sqrt((dopv.pos**2).sum(axis=0))
-#     dvel = np.sqrt((dopv.vel**2).sum(axis=0))
-#     assert len(dpos) == len(mjds)
-#     # This is just above the level of observed difference
-#     assert dpos.max() < 0.05 * u.m, "position difference of %s" % dpos.max().to(u.m)
-#     # This level is what is permitted as a velocity difference from tempo2 in test_times.py
-#     assert dvel.max() < 0.02 * u.mm / u.s, "velocity difference of %s" % dvel.max().to(
-#         u.mm / u.s
-#     )
-=======
 @pytest.mark.xfail(
     reason="astropy doesn't include up-to-date IERS B - "
     "if this starts passing we can ditch the "
@@ -64,7 +38,6 @@
     assert dvel.max() < 0.02 * u.mm / u.s, "velocity difference of %s" % dvel.max().to(
         u.mm / u.s
     )
->>>>>>> 6729afb8
 
 
 def test_iers_discrepancies():
