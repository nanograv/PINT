--- conflicted
+++ resolved
@@ -565,10 +565,6 @@
         sum(((t.get_dms() - m.total_dm(t)) / m.scaled_dm_uncertainty(t)) ** 2).si.value
         / len(t)
         > 10
-<<<<<<< HEAD
-    )
-=======
-    )
-
-    assert all(acorr_ljungbox(t.get_dms() - m.total_dm(t)).lb_pvalue < 1e-5)
->>>>>>> 5e4d4a3a
+    )
+
+    assert all(acorr_ljungbox(t.get_dms() - m.total_dm(t)).lb_pvalue < 1e-5)