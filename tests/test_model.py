#! /usr/bin/env python
import time, sys, os, numpy
import pint.models as tm
from pint.phase import Phase
from pint import toa
from pint.residuals import resids
import astropy.units as u
import matplotlib.pyplot as plt
from astropy import log

from pinttestdata import testdir, datadir

log.setLevel('ERROR')
# for nice output info, set the following instead
#log.setLevel('INFO')
os.chdir(datadir)

parfile = 'J1744-1134.basic.par'
t1_parfile = 'J1744-1134.t1.par'
timfile = 'J1744-1134.Rcvr1_2.GASP.8y.x.tim'

m = tm.StandardTimingModel()
m.read_parfile(parfile)
log.info("model.as_parfile():\n%s"%m.as_parfile())

try:
    planets = m.PLANET_SHAPIRO.value
except AttributeError:
    planets = False

t0 = time.time()
t = toa.get_TOAs(timfile, planets=planets,usepickle=False)
time_toa = time.time() - t0
if log.level < 25:
    t.print_summary()
log.info("Read/corrected TOAs in %.3f sec" % time_toa)

mjds = t.get_mjds()
errs = t.get_errors()

log.info("Computing residuals...")
t0 = time.time()
resids_us = resids(t, m).time_resids.to(u.us)
time_phase = time.time() - t0
log.info("Computed phases and residuals in %.3f sec" % time_phase)

# resids in (approximate) us:
log.info("RMS PINT residuals are %.3f us" % resids_us.std().value)

# Get some general2 stuff
log.info("Running TEMPO2...")
# Old tempo2 values output
# tempo2_vals = tempo2_utils.general2(parfile, timfile,
#                                     ['tt2tb', 'roemer', 'post_phase',
#                                      'shapiro', 'shapiroJ'])
tempo2_vals = numpy.genfromtxt(parfile + '.tempo2_test', names=True, comments = '#',
                            dtype = 'float128')
<<<<<<< HEAD
t2_resids = tempo2_vals['post_phase'] / float(m.F0.num_value) * 1e6 * u.us
=======
t2_resids = tempo2_vals['post_phase'] / float(m.F0.value) * 1e6 * u.us
>>>>>>> abe3a295
diff_t2 = (resids_us - t2_resids).to(u.ns)
diff_t2 -= diff_t2.mean()
log.info("Max resid diff between PINT and T2: %.2f ns" % numpy.fabs(diff_t2).max().value)
log.info("Std resid diff between PINT and T2: %.2f ns" % diff_t2.std().value)

assert numpy.fabs(diff_t2).max() < 18.0 * u.ns # Check that all resids are < 18 ns

# run tempo1 also, if the tempo_utils module is available
did_tempo1 = False
try:
    import tempo_utils
    log.info("Running TEMPO1...")
    t1_result = numpy.genfromtxt(t1_parfile + '.tempo_test', names=True, comments = '#',
                                dtype = 'float128')
    t1_resids = t1_result['residuals_phase']/ float(m.F0.value) * 1e6 * u.us
    did_tempo1 = True
    diff_t1 = (resids_us - t1_resids).to(u.ns)
    diff_t1 -= diff_t1.mean()
    log.info("Max resid diff between PINT and T1: %.2f ns" % numpy.fabs(diff_t1).max().value)
    log.info("Std resid diff between PINT and T1: %.2f ns" % diff_t1.std().value)
    diff_t2_t1 = (t2_resids - t1_resids).to(u.ns)
    diff_t2_t1 -= diff_t2_t1.mean()
    log.info("Max resid diff between T1 and T2: %.2f ns" % numpy.fabs(diff_t2_t1).max().value)
    log.info("Std resid diff between T1 and T2: %.2f ns" % diff_t2_t1.std().value)
except:
    pass

if did_tempo1 and not planets:
    assert numpy.fabs(diff_t1).max() < 22.0 * u.ns # Check that all resids are < 22 ns

def do_plot():
    plt.clf()
    plt.subplot(211)
    plt.hold(False)
    plt.errorbar(mjds, resids_us.value, errs.to(u.us).value, fmt=None, label='PINT')
    plt.title("J1744-1134 GBT/GASP timing")
    plt.xlabel('MJD')
    plt.ylabel('Residual (us)')
    plt.legend()
    plt.grid()
    plt.subplot(212)
    plt.plot(mjds, diff_t2, label='PINT - T2')
    plt.hold(True)
    if did_tempo1:
        plt.plot(mjds, diff_t1, label='PINT - T1')
    plt.grid()
    plt.xlabel('MJD')
    plt.ylabel('Residual diff (ns)')
    plt.legend()

if log.level < 25:
    do_plot()
    plt.show()<|MERGE_RESOLUTION|>--- conflicted
+++ resolved
@@ -55,11 +55,7 @@
 #                                      'shapiro', 'shapiroJ'])
 tempo2_vals = numpy.genfromtxt(parfile + '.tempo2_test', names=True, comments = '#',
                             dtype = 'float128')
-<<<<<<< HEAD
-t2_resids = tempo2_vals['post_phase'] / float(m.F0.num_value) * 1e6 * u.us
-=======
 t2_resids = tempo2_vals['post_phase'] / float(m.F0.value) * 1e6 * u.us
->>>>>>> abe3a295
 diff_t2 = (resids_us - t2_resids).to(u.ns)
 diff_t2 -= diff_t2.mean()
 log.info("Max resid diff between PINT and T2: %.2f ns" % numpy.fabs(diff_t2).max().value)
